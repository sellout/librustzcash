# Changelog
All notable changes to this library will be documented in this file.

The format is based on [Keep a Changelog](https://keepachangelog.com/en/1.0.0/),
and this library adheres to Rust's notion of
[Semantic Versioning](https://semver.org/spec/v2.0.0.html). Future releases are
indicated by the `PLANNED` status in order to make it possible to correctly
represent the transitive `semver` implications of changes within the enclosing
workspace.

## [Unreleased]

<<<<<<< HEAD
## [0.23.0] - PLANNED

### Changed
+- Migrated to `zcash_address 0.8`, `zcash_transparent 0.3`
=======
## [0.23.1] - 2025-07-16

### Changed
- Migrated to `zcash_protocol 0.5.4` to alleviate a type inference issue
  observed by downstream users.

## [0.23.0] - 2025-05-30

### Changed
- Migrated to `zcash_address 0.8`, `zcash_transparent 0.3`
>>>>>>> 2bc19b61
- Variants of `zcash_primitives::transaction::TxVersion` have changed. They
  now represent explicit transaction versions, in order to avoid accidental
  confusion with the names of the network upgrades that they were introduced
  in.

## [0.22.1] - 2025-07-18

### Fixed
- This fixes a potential build error caused by incautious use of `into()`,
  where the addition of a `From` impl can cause resolution failure.

## [0.22.0] - 2025-02-21

### Changed
- MSRV is now 1.81.0.
- Migrated to `bip32 =0.6.0-pre.1`, `nonempty 0.11`, `secp256k1 0.29`,
  `incrementalmerkletree 0.8`, `redjubjub 0.8`, `orchard 0.11`,
  `sapling-crypto 0.5`, `zcash_encoding 0.3`, `zcash_protocol 0.5`,
  `zcash_address 0.7`, `zcash_transparent 0.2`.

### Deprecated
- `zcash_primitives::consensus` (use `zcash_protocol::consensus` instead)
- `zcash_primitives::constants` (use `zcash_protocol::constants` instead)
- `zcash_primitives::memo` (use `zcash_protocol::memo` instead)
- `zcash_primitives::zip32` (use the `zip32` crate instead)
- `zcash_primitives::legacy` (use the `zcash_transparent` crate instead)
- `zcash_primitives::transaction::components::Amount` (use `zcash_protocol::value::ZatBalance` instead)
- `zcash_primitives::transaction::components::amount`:
  - `BalanceError` (use `zcash_protocol::value::BalanceError` instead)
  - `Amount` (use `zcash_protocol::value::ZatBalance` instead)
  - `NonNegativeAmount` (use `zcash_protocol::value::Zatoshis` instead)
  - `COIN` (use `zcash_protocol::value::COIN` instead)
  - module `testing` (use `zcash_protocol::value::testing` instead)
    - `arb_positive_amount` (use `zcash_protocol::value::testing::arb_positive_zat_balance` instead.)
    - `arb_amount` (use `zcash_protocol::value::testing::arb_zat_balance` instead.)
    - `arb_nonnegative_amount` (use `::zcash_protocol::value::testing::arb_zatoshis` instead.)

### Removed
- `zcash_primitives::transaction::sighash::TransparentAuthorizingContext` was
  removed as there is no way to deprecate a previously-reexported trait name.
  Use `zcash_transparent::sighash::TransparentAuthorizingContext` instead.

## [0.21.0] - 2024-12-16

### Added
- `zcash_primitives::legacy::Script::address`
- `zcash_primitives::transaction`
  - `TransactionData::try_map_bundles`
  - `builder::{PcztResult, PcztParts}`
  - `builder::Builder::build_for_pczt`
  - `components::transparent`:
    - `pczt` module.
    - `EffectsOnly`
    - `impl MapAuth<Authorized, Authorized> for ()`
    - `builder::TransparentSigningSet`
  - `sighash::SighashType`

### Changed
- Migrated to `sapling-crypto` version `0.4`.
- `zcash_primitives::transaction::components::transparent`:
  - `builder::TransparentBuilder::add_input` now takes `secp256k1::PublicKey`
    instead of `secp256k1::SecretKey`.
  - `Bundle<Unauthorized>::apply_signatures` has had its arguments replaced with
    a function providing the sighash calculation, and `&TransparentSigningSet`.
  - `builder::Error` has a new variant `MissingSigningKey`.
- `zcash_primitives::transaction::builder`:
  - `Builder::add_orchard_spend` now takes `orchard::keys::FullViewingKey`
    instead of `&orchard::keys::SpendingKey`.
  - `Builder::add_sapling_spend` now takes `sapling::keys::FullViewingKey`
    instead of `&sapling::zip32::ExtendedSpendingKey`.
  - `Builder::add_transparent_input` now takes `secp256k1::PublicKey` instead of
    `secp256k1::SecretKey`.
  - `Builder::build` now takes several additional arguments:
    - `&TransparentSigningSet`
    - `&[sapling::zip32::ExtendedSpendingKey]`
    - `&[orchard::keys::SpendAuthorizingKey]`
- `zcash_primitives::transaction::sighash`:
  - `SignableInput::Transparent` is now a wrapper around
    `zcash_transparent::sighash::SignableInput`.

## [0.19.1, 0.20.1] - 2025-05-09

### Fixed
- Migrated to `orchard 0.10.2` to fix a missing feature dependency.

## [0.20.0] - 2024-11-14

### Added
- A new feature flag, `non-standard-fees`, has been added. This flag is now
  required in order to make use of any types or methods that enable non-standard
  fee calculation.

### Changed
- MSRV is now 1.77.0.
- `zcash_primitives::transaction::fees`:
  - The `fixed` module has been moved behind the `non-standard-fees` feature
    flag. Using a fixed fee may result in a transaction that cannot be mined on
    the current Zcash network. To calculate the ZIP 317 fee, use
    `zip317::FeeRule::standard()`.
  - `zip317::FeeRule::non_standard` has been moved behind the `non-standard-fees`
    feature flag. Using a non-standard fee may result in a transaction that cannot
    be mined on the current `Zcash` network.

### Deprecated
- `zcash_primitives::transaction::fees`:
  - `StandardFeeRule` has been deprecated. It was never used within `zcash_primitives`
    and should have been a member of `zcash_client_backend::fees` instead.

### Removed
- `zcash_primitives::transaction::fees`:
  - `StandardFeeRule` itself has been removed; it was not used in this crate.
    Its use in `zcash_client_backend` has been replaced with
    `zcash_client_backend::fees::StandardFeeRule`.
  - `fixed::FeeRule::standard`. This constructor was misleadingly named: using a
    fixed fee does not conform to any current Zcash standard. To calculate the
    ZIP 317 fee, use `zip317::FeeRule::standard()`. To preserve the current
    behaviour, use `fixed::FeeRule::non_standard(zip317::MINIMUM_FEE)`,
    but note that this is likely to result in transactions that cannot be mined.

## [0.19.0] - 2024-10-02

### Changed
- Migrated to `zcash_address 0.6`.

### Fixed
- The previous release did not bump `zcash_address` and ended up depending on
  multiple versions of `zcash_protocol`, which didn't cause a code conflict but
  results in two different consensus protocol states being present in the
  dependency tree.

## [0.18.0] - 2024-10-02

### Changed
- Update dependencies to `incrementalmerkletree 0.7`, `orchard 0.10`,
  `sapling-crypto 0.3`, `zcash_protocol 0.4`.

## [0.17.0] - 2024-08-26

### Changed
- Update dependencies to `zcash_protocol 0.3`, `zcash_address 0.5`.

## [0.16.0] - 2024-08-19

### Added
- `zcash_primitives::legacy::keys`:
  - `impl From<TransparentKeyScope> for bip32::ChildNumber`
  - `impl From<NonHardenedChildIndex> for bip32::ChildNumber`
  - `impl TryFrom<bip32::ChildNumber> for NonHardenedChildIndex`
  - `EphemeralIvk`
  - `AccountPubKey::derive_ephemeral_ivk`
  - `TransparentKeyScope::custom` is now `const`.
  - `TransparentKeyScope::{EXTERNAL, INTERNAL, EPHEMERAL}`
- `zcash_primitives::legacy::Script::serialized_size`
- `zcash_primitives::transaction::fees::transparent`:
  - `InputSize`
  - `InputView::serialized_size`
  - `OutputView::serialized_size`
- `zcash_primitives::transaction::component::transparent::OutPoint::txid`
- `zcash_primitives::transaction::builder::DEFAULT_TX_EXPIRY_DELTA`

### Changed
- MSRV is now 1.70.0.
- Bumped dependencies to `secp256k1 0.27`, `incrementalmerkletree 0.6`,
  `orchard 0.9`, `sapling-crypto 0.2`.
- `zcash_primitives::legacy::keys`:
  - `AccountPrivKey::{from_bytes, to_bytes}` now use the byte encoding from the
    inside of a `xprv` Base58 string encoding from BIP 32, excluding the prefix
    bytes (i.e. starting with `depth`).
  - `AccountPrivKey::from_extended_privkey` now takes
    `bip32::ExtendedPrivateKey<secp256k1::SecretKey>`.
  - The following methods now return `Result<_, bip32::Error>`:
    - `AccountPrivKey::from_seed`
    - `AccountPrivKey::derive_secret_key`
    - `AccountPrivKey::derive_external_secret_key`
    - `AccountPrivKey::derive_internal_secret_key`
    - `AccountPubKey::derive_external_ivk`
    - `AccountPubKey::derive_internal_ivk`
    - `AccountPubKey::deserialize`
    - `IncomingViewingKey::derive_address`
- `zcash_primitives::transaction::fees::FeeRule::fee_required`: the types
  of parameters relating to transparent inputs and outputs have changed.
  This method now requires their `tx_in` and `tx_out` serialized sizes
  (expressed as iterators of `InputSize` for inputs and `usize` for outputs)
  rather than a slice of `InputView` or `OutputView`.

### Deprecated
- `zcash_primitives::transaction::fees::zip317::FeeRule::non_standard` has been
  deprecated, because in general it can calculate fees that violate ZIP 317, which
  might cause transactions built with it to fail. Maintaining the generality of the
  current implementation imposes ongoing maintenance costs, and so it is likely to
  be removed in the near future. Use `transaction::fees::zip317::FeeRule::standard()`
  instead to comply with ZIP 317.

### Removed
- The `zcash_primitives::zip339` module, which reexported parts of the API of
  the `bip0039` crate, has been removed. Use the `bip0039` crate directly
  instead.
- The `hdwallet` dependency and its effect on `zcash_primitives::legacy::keys`:
  - `impl From<TransparentKeyScope> for hdwallet::KeyIndex`
  - `impl From<NonHardenedChildIndex> for hdwallet::KeyIndex`
  - `impl TryFrom<hdwallet::KeyIndex> for NonHardenedChildIndex`

## [0.15.1] - 2024-05-23

- Fixed `sapling-crypto` dependency to not enable its `multicore` feature flag
  when the default features of `zcash_primitives` are disabled.

## [0.15.0] - 2024-03-25

### Added
- `zcash_primitives::transaction::components::sapling::zip212_enforcement`

### Changed
- The following modules are now re-exported from the `zcash_protocol` crate.
  Additional changes have also been made therein; refer to the `zcash_protocol`
  changelog for details.
  - `zcash_primitives::consensus` re-exports `zcash_protocol::consensus`.
  - `zcash_primitives::constants` re-exports `zcash_protocol::constants`.
  - `zcash_primitives::transaction::components::amount` re-exports
    `zcash_protocol::value`. Many of the conversions to and from the
    `Amount` and `NonNegativeAmount` value types now return
    `Result<_, BalanceError>` instead of `Result<_, ()>`.
  - `zcash_primitives::memo` re-exports `zcash_protocol::memo`.
  - Update to `orchard` version `0.8.0`

### Removed
- `zcash_primitives::consensus::sapling_zip212_enforcement` instead use
  `zcash_primitives::transaction::components::sapling::zip212_enforcement`.
- From `zcash_primitive::components::transaction`:
  - `impl From<Amount> for u64`
  - `impl TryFrom<sapling::value::NoteValue> for NonNegativeAmount`
  - `impl From<NonNegativeAmount> for sapling::value::NoteValue`
  - `impl TryFrom<orchard::ValueSum> for Amount`
  - `impl From<NonNegativeAmount> for orchard::NoteValue`
- The `local_consensus` module and feature flag have been removed; use the module
  from the `zcash_protocol` crate instead.
- `unstable-nu6` and `zfuture` feature flags (use `--cfg zcash_unstable=\"nu6\"`
  or `--cfg zcash_unstable=\"zfuture\"` in `RUSTFLAGS` and `RUSTDOCFLAGS`
  instead).

## [0.14.0] - 2024-03-01
### Added
- Dependency on `bellman 0.14`, `sapling-crypto 0.1`.
- `zcash_primitives::consensus::sapling_zip212_enforcement`
- `zcash_primitives::legacy::keys`:
  - `AccountPrivKey::derive_secret_key`
  - `NonHardenedChildIndex`
  - `TransparentKeyScope`
- `zcash_primitives::local_consensus` module, behind the `local-consensus`
  feature flag.
  - The `LocalNetwork` struct provides a type for specifying network upgrade
    activation heights for a local or specific configuration of a full node.
    Developers can make use of this type when connecting to a Regtest node by
    replicating the activation heights used on their node configuration.
  - `impl zcash_primitives::consensus::Parameters for LocalNetwork` uses the
    provided activation heights, and `zcash_primitives::constants::regtest::`
    for everything else.
- `zcash_primitives::transaction`:
  - `builder::{BuildConfig, FeeError, get_fee, BuildResult}`
  - `builder::Error::SaplingBuilderNotAvailable`
  - `components::sapling`:
    - Sapling bundle component parsers, behind the `temporary-zcashd` feature
      flag:
      - `temporary_zcashd_read_spend_v4`
      - `temporary_zcashd_read_output_v4`
      - `temporary_zcashd_write_output_v4`
      - `temporary_zcashd_read_v4_components`
      - `temporary_zcashd_write_v4_components`
  - `components::transparent`:
    - `builder::TransparentInputInfo`
  - `fees::StandardFeeRule`
  - Constants in `fees::zip317`:
    - `MARGINAL_FEE`
    - `GRACE_ACTIONS`
    - `P2PKH_STANDARD_INPUT_SIZE`
    - `P2PKH_STANDARD_OUTPUT_SIZE`
  - `impl From<TxId> for [u8; 32]`
- `zcash_primitives::zip32`:
  - `ChildIndex::hardened`
  - `ChildIndex::index`
  - `ChainCode::new`
  - `ChainCode::as_bytes`
  - `impl From<AccountId> for ChildIndex`
- Additions related to `zcash_primitive::components::amount::Amount`
  and `zcash_primitive::components::amount::NonNegativeAmount`:
  - `impl TryFrom<Amount> for u64`
  - `Amount::const_from_u64`
  - `NonNegativeAmount::const_from_u64`
  - `NonNegativeAmount::from_nonnegative_i64_le_bytes`
  - `NonNegativeAmount::to_i64_le_bytes`
  - `NonNegativeAmount::is_zero`
  - `NonNegativeAmount::is_positive`
  - `impl From<&NonNegativeAmount> for Amount`
  - `impl From<NonNegativeAmount> for u64`
  - `impl From<NonNegativeAmount> for zcash_primitives::sapling::value::NoteValue`
  - `impl From<NonNegativeAmount> for orchard::::NoteValue`
  - `impl Sum<NonNegativeAmount> for Option<NonNegativeAmount>`
  - `impl<'a> Sum<&'a NonNegativeAmount> for Option<NonNegativeAmount>`
  - `impl TryFrom<sapling::value::NoteValue> for NonNegativeAmount`
  - `impl TryFrom<orchard::NoteValue> for NonNegativeAmount`
- `impl {Clone, PartialEq, Eq} for zcash_primitives::memo::Error`

### Changed
- Migrated to `orchard 0.7`.
- `zcash_primitives::legacy`:
  - `TransparentAddress` variants have changed:
    - `TransparentAddress::PublicKey` has been renamed to `PublicKeyHash`
    - `TransparentAddress::Script` has been renamed to `ScriptHash`
  - `keys::{derive_external_secret_key, derive_internal_secret_key}` arguments
    changed from `u32` to `NonHardenedChildIndex`.
- `zcash_primitives::transaction`:
  - `builder`:
    - `Builder` now has a generic parameter for the type of progress notifier,
      which needs to implement `sapling::builder::ProverProgress` in order to
      build transactions.
    - `Builder::new` now takes a `BuildConfig` argument instead of an optional
      Orchard anchor. Anchors for both Sapling and Orchard are now required at
      the time of builder construction.
    - `Builder::{build, build_zfuture}` now take
      `&impl SpendProver, &impl OutputProver` instead of `&impl TxProver`.
    - `Builder::add_sapling_spend` no longer takes a `diversifier` argument as
      the diversifier may be obtained from the note.
    - `Builder::add_sapling_spend` now takes its `ExtendedSpendingKey` argument
      by reference.
    - `Builder::{add_sapling_spend, add_sapling_output}` now return `Error`s
      instead of the underlying `sapling_crypto::builder::Error`s when returning
      `Err`.
    - `Builder::add_orchard_spend` now takes its `SpendingKey` argument by
      reference.
    - `Builder::with_progress_notifier` now consumes `self` and returns a
      `Builder` typed on the provided channel.
    - `Builder::get_fee` now returns a `builder::FeeError` instead of the bare
      `FeeRule::Error` when returning `Err`.
    - `Builder::build` now returns a `Result<BuildResult, ...>` instead of
      using a tuple to return the constructed transaction and build metadata.
    - `Error::OrchardAnchorNotAvailable` has been renamed to
      `OrchardBuilderNotAvailable`.
    - `build` and `build_zfuture` each now take an additional `rng` argument.
  - `components`:
    - `transparent::TxOut.value` now has type `NonNegativeAmount` instead of
      `Amount`.
    - `sapling::MapAuth` trait methods now take `&mut self` instead of `&self`.
    - `transparent::fees` has been moved to
      `zcash_primitives::transaction::fees::transparent`
    - `transparent::builder::TransparentBuilder::{inputs, outputs}` have changed
      to return `&[TransparentInputInfo]` and `&[TxOut]` respectively, in order
      to avoid coupling to the fee traits.
  - `Unauthorized::SaplingAuth` now has type `InProgress<Proven, Unsigned>`.
  - `fees::FeeRule::fee_required` now takes an additional `orchard_action_count`
    argument.
  - The following methods now take `NonNegativeAmount` instead of `Amount`:
    - `builder::Builder::{add_sapling_output, add_transparent_output}`
    - `components::transparent::builder::TransparentBuilder::add_output`
    - `fees::fixed::FeeRule::non_standard`
    - `fees::zip317::FeeRule::non_standard`
  - The following methods now return `NonNegativeAmount` instead of `Amount`:
    - `components::amount::testing::arb_nonnegative_amount`
    - `fees::transparent`:
      - `InputView::value`
      - `OutputView::value`
    - `fees::FeeRule::{fee_required, fee_required_zfuture}`
    - `fees::fixed::FeeRule::fixed_fee`
    - `fees::zip317::FeeRule::marginal_fee`
    - `sighash::TransparentAuthorizingContext::input_amounts`
- `zcash_primitives::zip32`:
  - `ChildIndex` has been changed from an enum to an opaque struct, and no
    longer supports non-hardened indices.

### Removed
- `zcash_primitives::constants`:
  - All `const` values (moved to `sapling_crypto::constants`).
- `zcash_primitives::keys` module, as it was empty after the removal of:
  - `PRF_EXPAND_PERSONALIZATION`
  - `OutgoingViewingKey` (use `sapling_crypto::keys::OutgoingViewingKey`
    instead).
  - `prf_expand, prf_expand_vec` (use `zcash_spec::PrfExpand` instead).
- `zcash_primitives::sapling` module (use the `sapling-crypto` crate instead).
- `zcash_primitives::transaction::components::sapling`:
  - The following types were removed from this module (moved into
    `sapling_crypto::bundle`):
    - `Bundle`
    - `SpendDescription, SpendDescriptionV5`
    - `OutputDescription, OutputDescriptionV5`
    - `Authorization, Authorized`
    - `GrothProofBytes`
  - `CompactOutputDescription` (moved to `sapling_crypto::note_encryption`).
  - `Unproven`
  - `builder` (moved to `sapling_crypto::builder`).
  - `builder::Unauthorized` (use `builder::InProgress` instead).
  - `testing::{arb_bundle, arb_output_description}` (moved into
    `sapling_crypto::bundle::testing`).
  - `SpendDescription::<Unauthorized>::apply_signature`
  - `Bundle::<Unauthorized>::apply_signatures` (use
    `Bundle::<InProgress<Proven, Unsigned>>::apply_signatures` instead).
  - The `fees` module was removed. Its contents were unused in this crate,
    are now instead made available by `zcash_client_backend::fees::sapling`.
- `impl From<zcash_primitive::components::transaction::Amount> for u64`
- `zcash_primitives::zip32`:
  - `sapling` module (moved to `sapling_crypto::zip32`).
  - `ChildIndex::Hardened` (use `ChildIndex::hardened` instead).
  - `ChildIndex::NonHardened`
  - `sapling::ExtendedFullViewingKey::derive_child`

### Fixed
- `zcash_primitives::keys::ExpandedSpendingKey::from_spending_key` now panics if the
  spending key expands to `ask = 0`. This has a negligible probability of occurring.
- `zcash_primitives::zip32::ExtendedSpendingKey::derive_child` now panics if the
  child key has `ask = 0`. This has a negligible probability of occurring.

## [0.13.0] - 2023-09-25
### Added
- `zcash_primitives::consensus::BlockHeight::saturating_sub`
- `zcash_primitives::transaction::builder`:
  - `Builder::add_orchard_spend`
  - `Builder::add_orchard_output`
- `zcash_primitives::transaction::components::orchard::builder` module
- `impl HashSer for String` is provided under the `test-dependencies` feature
  flag. This is a test-only impl; the identity leaf value is `_` and the combining
  operation is concatenation.
- `zcash_primitives::transaction::components::amount::NonNegativeAmount::ZERO`
- Additional trait implementations for `NonNegativeAmount`:
  - `TryFrom<Amount> for NonNegativeAmount`
  - `Add<NonNegativeAmount> for NonNegativeAmount`
  - `Add<NonNegativeAmount> for Option<NonNegativeAmount>`
  - `Sub<NonNegativeAmount> for NonNegativeAmount`
  - `Sub<NonNegativeAmount> for Option<NonNegativeAmount>`
  - `Mul<usize> for NonNegativeAmount`
- `zcash_primitives::block::BlockHash::try_from_slice`

### Changed
- Migrated to `incrementalmerkletree 0.5`, `orchard 0.6`.
- `zcash_primitives::transaction`:
  - `builder::Builder::{new, new_with_rng}` now take an optional `orchard_anchor`
    argument which must be provided in order to enable Orchard spends and recipients.
  - All `builder::Builder` methods now require the bound `R: CryptoRng` on
    `Builder<'a, P, R>`. A non-`CryptoRng` randomness source is still accepted
    by `builder::Builder::test_only_new_with_rng`, which **MUST NOT** be used in
    production.
  - `builder::Error` has several additional variants for Orchard-related errors.
  - `fees::FeeRule::fee_required` now takes an additional argument,
    `orchard_action_count`
  - `Unauthorized`'s associated type `OrchardAuth` is now
    `orchard::builder::InProgress<orchard::builder::Unproven, orchard::builder::Unauthorized>`
    instead of `zcash_primitives::transaction::components::orchard::Unauthorized`
- `zcash_primitives::consensus::NetworkUpgrade` now implements `PartialEq`, `Eq`
- `zcash_primitives::legacy::Script` now has a custom `Debug` implementation that
  renders script details in a much more legible fashion.
- `zcash_primitives::sapling::redjubjub::Signature` now has a custom `Debug`
  implementation that renders details in a much more legible fashion.
- `zcash_primitives::sapling::tree::Node` now has a custom `Debug`
  implementation that renders details in a much more legible fashion.

### Removed
- `impl {PartialEq, Eq} for transaction::builder::Error`
  (use `assert_matches!` where error comparisons are required)
- `zcash_primitives::transaction::components::orchard::Unauthorized`
- `zcash_primitives::transaction::components::amount::DEFAULT_FEE` was
  deprecated in 0.12.0 and has now been removed.

## [0.12.0] - 2023-06-06
### Added
- `zcash_primitives::transaction`:
  - `Transaction::temporary_zcashd_read_v5_sapling`
  - `Transaction::temporary_zcashd_write_v5_sapling`
- Implementations of `memuse::DynamicUsage` for the following types:
  - `zcash_primitives::transaction::components::sapling`:
    - `Bundle<Authorized>`
    - `SpendDescription<Authorized>`

### Changed
- MSRV is now 1.65.0.
- Bumped dependencies to `secp256k1 0.26`, `hdwallet 0.4`, `incrementalmerkletree 0.4`
  `zcash_note_encryption 0.4`, `orchard 0.5`

### Removed
- `merkle_tree::Hashable` has been removed and its uses have been replaced by
  `incrementalmerkletree::Hashable` and `merkle_tree::HashSer`.
- The `Hashable` bound on the `Node` parameter to the `IncrementalWitness`
  type has been removed.
- `sapling::SAPLING_COMMITMENT_TREE_DEPTH_U8` and `sapling::SAPLING_COMMITMENT_TREE_DEPTH`
  have been removed; use `sapling::NOTE_COMMITMENT_TREE_DEPTH` instead.
- `merkle_tree::{CommitmentTree, IncrementalWitness, MerklePath}` have been removed in
  favor of versions of these types that are now provided by the
  `incrementalmerkletree` crate. The replacement types now use const generic
  parameters for enforcing the note commitment tree depth. Serialization
  methods for these types that do not exist for the `incrementalmerkletree`
  replacement types have been replaced by new methods in the `merkle_tree` module.
- `merkle_tree::incremental::write_auth_fragment_v1` has been removed without replacement.
- The `merkle_tree::incremental` module has been removed; its former contents
  were either moved to the `merkle_tree` module or were `zcashd`-specific
  serialization methods which have been removed entirely and moved into the
  [zcashd](https://github.com/zcash/zcash) repository.
- The dependency on the `bridgetree` crate has been removed from
  `zcash_primitives` and the following zcashd-specific serialization methods
  have been moved to the [zcashd](https://github.com/zcash/zcash) repository:
  - `read_auth_fragment_v1`
  - `read_bridge_v1`
  - `read_bridge_v2`
  - `write_bridge_v2`
  - `write_bridge`
  - `read_checkpoint_v1`
  - `read_checkpoint_v2`
  - `write_checkpoint_v2`
  - `read_tree`
  - `write_tree`
- `merkle_tree::{SER_V1, SER_V2}` have been removed as they are now unused.

### Moved
- The following constants and methods have been moved from the
  `merkle_tree::incremental` module into the `merkle_tree` module to
  consolidate the serialization code for commitment tree frontiers:
  - `write_usize_leu64`
  - `read_leu64_usize`
  - `write_position`
  - `read_position`
  - `write_address`
  - `read_address`
  - `read_frontier_v0`
  - `write_nonempty_frontier`
  - `read_nonempty_frontier_v1`
  - `write_frontier_v1`
  - `read_frontier_v1`

### Added
- `merkle_tree::incremental::{read_address, write_address}`
- `merkle_tree::incremental::read_bridge_v2`
- `merkle_tree::write_commitment_tree` replaces `merkle_tree::CommitmentTree::write`
- `merkle_tree::read_commitment_tree` replaces `merkle_tree::CommitmentTree::read`
- `merkle_tree::write_incremental_witness` replaces `merkle_tree::IncrementalWitness::write`
- `merkle_tree::read_incremental_witness` replaces `merkle_tree::IncrementalWitness::read`
- `merkle_tree::merkle_path_from_slice` replaces `merkle_tree::MerklePath::from_slice`
- `sapling::{CommitmentTree, IncrementalWitness, MerklePath, NOTE_COMMITMENT_TREE_DEPTH}`
- `transaction::fees::zip317::MINIMUM_FEE`, reflecting the minimum possible
  [ZIP 317](https://zips.z.cash/zip-0317) conventional fee.
- `transaction::components::amount::Amount::const_from_i64`, intended for constructing
  a constant `Amount`.

### Changed
- The bounds on the `H` parameter to the following methods have changed:
  - `merkle_tree::incremental::read_frontier_v0`
  - `merkle_tree::incremental::read_auth_fragment_v1`
- The depth of the `merkle_tree::{CommitmentTree, IncrementalWitness, and MerklePath}`
  data types are now statically constrained using const generic type parameters.
- `transaction::fees::fixed::FeeRule::standard()` now uses the ZIP 317 minimum fee
  (10000 zatoshis rather than 1000 zatoshis) as the fixed fee. To be compliant with
  ZIP 317, use `transaction::fees::zip317::FeeRule::standard()` instead.

### Deprecated
- `transaction::components::amount::DEFAULT_FEE` has been deprecated. Depending on
  context, you may want to use `transaction::fees::zip317::MINIMUM_FEE`, or calculate
  the ZIP 317 conventional fee using `transaction::fees::zip317::FeeRule` instead.
- `transaction::fees::fixed::FeeRule::standard()` has been deprecated.
  Use either `transaction::fees::zip317::FeeRule::standard()` or
  `transaction::fees::fixed::FeeRule::non_standard`.

## [0.11.0] - 2023-04-15
### Added
- `zcash_primitives::zip32::fingerprint` module, containing types for deriving
  ZIP 32 Seed Fingerprints.

### Changed
- Bumped dependencies to `bls12_381 0.8`, `ff 0.13`, `group 0.13`,
  `jubjub 0.10`, `orchard 0.4`, `sha2 0.10`, `bip0039 0.10`,
  `zcash_note_encryption 0.3`.

## [0.10.2] - 2023-03-16
### Added
- `zcash_primitives::sapling::note`:
  - `NoteCommitment::temporary_zcashd_derive`
- A new feature flag, `multicore`, has been added and is enabled by default.
  This allows users to selectively disable multicore support for Orchard proof
  creation by setting `default_features = false` on their `zcash_primitives`
  dependency, such as is needed to enable `wasm32-wasi` compilation.

## [0.10.1] - 2023-03-08
### Added
- Sapling bundle component constructors, behind the `temporary-zcashd` feature
  flag. These temporarily re-expose the ability to construct invalid Sapling
  bundles (that was removed in 0.10.0), and will be removed in a future release:
  - `zcash_primitives::transaction::components::sapling`:
    - `Bundle::temporary_zcashd_from_parts`
    - `SpendDescription::temporary_zcashd_from_parts`
    - `OutputDescription::temporary_zcashd_from_parts`

## [0.10.0] - 2023-02-01
### Added
- `zcash_primitives::sapling`:
  - `keys::DiversifiedTransmissionKey`
  - `keys::{EphemeralSecretKey, EphemeralPublicKey, SharedSecret}`
  - `keys::{PreparedIncomingViewingKey, PreparedEphemeralPublicKey}`
    (re-exported from `note_encryption`).
  - `note`, a module containing types related to Sapling notes. The existing
    `Note` and `Rseed` types are re-exported here, and new types are added.
  - `Node::from_cmu`
  - `value`, containing types for handling Sapling note values and value
    commitments.
  - `Note::from_parts`
  - `Note::{recipient, value, rseed}` getter methods.
  - `impl Eq for Note`
  - `impl Copy for PaymentAddress`

### Changed
- MSRV is now 1.60.0.
- `zcash_primitives::transaction::components::sapling::builder`:
  - `SaplingBuilder::add_output` now takes a
    `zcash_primitives::sapling::value::NoteValue`.
- `zcash_primitives::sapling`:
  - `PaymentAddress::from_parts` now rejects invalid diversifiers.
  - `PaymentAddress::create_note` is now infallible.
  - `DiversifiedTransmissionKey` is now used instead of `jubjub::SubgroupPoint`
    in the following places:
    - `PaymentAddress::from_parts`
    - `PaymentAddress::pk_d`
    - `note_encryption::SaplingDomain::DiversifiedTransmissionKey`
  - `EphemeralSecretKey` is now used instead of `jubjub::Scalar` in the
    following places:
    - `Note::generate_or_derive_esk`
    - `note_encryption::SaplingDomain::EphemeralSecretKey`
  - `note_encryption::SaplingDomain::EphemeralPublicKey` is now
    `EphemeralPublicKey` instead of `jubjub::ExtendedPoint`.
  - `note_encryption::SaplingDomain::SharedSecret` is now `SharedSecret` instead
    of `jubjub::SubgroupPoint`.
- Note commitments now use
  `zcash_primitives::sapling::note::ExtractedNoteCommitment` instead of
  `bls12_381::Scalar` in the following places:
  - `zcash_primitives::sapling`:
    - `Note::cmu`
  - `zcash_primitives::sapling::note_encryption`:
    - `SaplingDomain::ExtractedCommitment`
  - `zcash_primitives::transaction::components::sapling`:
    - `OutputDescription::cmu`
    - The `cmu` field of `CompactOutputDescription`.
- Value commitments now use `zcash_primitives::sapling::value::ValueCommitment`
  instead of `jubjub::ExtendedPoint` in the following places:
  - `zcash_primitives::sapling::note_encryption`:
    - `prf_ock`
    - `SaplingDomain::ValueCommitment`
  - `zcash_primitives::sapling::prover`:
    - `TxProver::{spend_proof, output_proof}` return type.
  - `zcash_primitives::transaction::components`:
    - `SpendDescription::cv`
    - `OutputDescription::cv`
- `zcash_primitives::transaction::components`:
  - `sapling::{Bundle, SpendDescription, OutputDescription}` have had their
    fields replaced by getter methods.
  - The associated type `sapling::Authorization::Proof` has been replaced by
    `Authorization::{SpendProof, OutputProof}`.
  - `sapling::MapAuth::map_proof` has been replaced by
    `MapAuth::{map_spend_proof, map_output_proof}`.

### Removed
- `zcash_primitives::sapling`:
  - The fields of `Note` are now private (use the new getter methods instead).
  - `Note::uncommitted` (use `Node::empty_leaf` instead).
  - `Note::derive_esk` (use `SaplingDomain::derive_esk` instead).
  - `Note::commitment` (use `Node::from_cmu` instead).
  - `PaymentAddress::g_d`
  - `NoteValue` (use `zcash_primitives::sapling::value::NoteValue` instead).
  - `ValueCommitment` (use `zcash_primitives::sapling::value::ValueCommitment`
    or `zcash_proofs::circuit::sapling::ValueCommitmentPreimage` instead).
  - `note_encryption::sapling_ka_agree`
  - `testing::{arb_note_value, arb_positive_note_value}` (use the methods in
    `zcash_primitives::sapling::value::testing` instead).
- `zcash_primitives::transaction::components`:
  - The fields of `sapling::{SpendDescriptionV5, OutputDescriptionV5}` (they are
    now opaque types; use `sapling::{SpendDescription, OutputDescription}`
    instead).
  - `sapling::read_point`

## [0.9.1] - 2022-12-06
### Fixed
- `zcash_primitives::transaction::builder`:
  - `Builder::build` was calling `FeeRule::fee_required` with the number of
    Sapling outputs that have been added to the builder. It now instead provides
    the number of outputs that will be in the final Sapling bundle, including
    any padding.

## [0.9.0] - 2022-11-12
### Added
- Added to `zcash_primitives::transaction::builder`:
  - `Error::{InsufficientFunds, ChangeRequired, Balance, Fee}`
  - `Builder` state accessor methods:
    - `Builder::{params, target_height}`
    - `Builder::{transparent_inputs, transparent_outputs}`
    - `Builder::{sapling_inputs, sapling_outputs}`
- `zcash_primitives::transaction::fees`, a new module containing abstractions
  and types related to fee calculations.
  - `FeeRule`, a trait that describes how to compute the fee required for a
    transaction given inputs and outputs to the transaction.
  - `fixed`, a module containing an implementation of the old fixed fee rule.
  - `zip317`, a module containing an implementation of the ZIP 317 fee rules.
- Added to `zcash_primitives::transaction::components`:
  - `amount::NonNegativeAmount`
  - Added to the `orchard` module:
    - `impl MapAuth<orchard::bundle::Authorized, orchard::bundle::Authorized> for ()`
      (the identity map).
  - Added to the `sapling` module:
    - `impl MapAuth<Authorized, Authorized> for ()` (the identity map).
    - `builder::SaplingBuilder::{inputs, outputs}`: accessors for Sapling
      builder state.
    - `fees`, a module with Sapling-specific fee traits.
  - Added to the `transparent` module:
    - `impl {PartialOrd, Ord} for OutPoint`
    - `builder::TransparentBuilder::{inputs, outputs}`: accessors for
      transparent builder state.
    - `fees`, a module with transparent-specific fee traits.
- Added to `zcash_primitives::sapling`:
  - `Note::commitment`
  - `impl Eq for PaymentAddress`
- Added to `zcash_primitives::zip32`:
  - `impl TryFrom<DiversifierIndex> for u32`
  - `sapling::DiversifiableFullViewingKey::{diversified_address, diversified_change_address}`

### Changed
- `zcash_primitives::transaction::builder`:
  - `Builder::build` now takes a `FeeRule` argument which is used to compute the
    fee for the transaction as part of the build process.
  - `Builder::value_balance` now returns `Result<Amount, BalanceError>` instead
    of `Option<Amount>`.
  - `Builder::{new, new_with_rng}` no longer fixes the fee for transactions to
    0.00001 ZEC; the builder instead computes the fee using a `FeeRule`
    implementation at build time.
  - `Error` now is parameterized by the types that can now be produced by fee
    calculation.
- `zcash_primitives::transaction::components::tze::builder::Builder::value_balance` now
  returns `Result<Amount, BalanceError>` instead of `Option<Amount>`.

### Deprecated
- `zcash_primitives::zip32::sapling::to_extended_full_viewing_key` (use
  `to_diversifiable_full_viewing_key` instead).

### Removed
- Removed from `zcash_primitives::transaction::builder`:
  - `Builder::{new_with_fee, new_with_rng_and_fee`} (use `Builder::{new, new_with_rng}`
    instead along with a `FeeRule` implementation passed to `Builder::build`.)
  - `Builder::send_change_to` (change outputs must be added to the builder by
    the caller, just like any other output).
  - `Error::ChangeIsNegative`
  - `Error::NoChangeAddress`
  - `Error::InvalidAmount` (replaced by `Error::BalanceError`).
- Removed from `zcash_primitives::transaction::components::sapling::builder`:
  - `SaplingBuilder::get_candidate_change_address` (change outputs must now be
    added by the caller).
- Removed from `zcash_primitives::zip32::sapling`:
  - `impl From<&ExtendedSpendingKey> for ExtendedFullViewingKey` (use
    `ExtendedSpendingKey::to_diversifiable_full_viewing_key` instead).
- `zcash_primitives::sapling::Node::new` (use `Node::from_scalar` or preferably
  `Note::commitment` instead).

## [0.8.1] - 2022-10-19
### Added
- `zcash_primitives::legacy`:
  - `impl {Copy, Eq, Ord} for TransparentAddress`
  - `keys::AccountPrivKey::{to_bytes, from_bytes}`
- `zcash_primitives::sapling::NullifierDerivingKey`
- Added in `zcash_primitives::sapling::keys`
  - `DecodingError`
  - `Scope`
  - `ExpandedSpendingKey::from_bytes`
  - `ExtendedSpendingKey::{from_bytes, to_bytes}`
- `zcash_primitives::sapling::note_encryption`:
  - `PreparedIncomingViewingKey`
  - `PreparedEphemeralPublicKey`
- Added in `zcash_primitives::zip32`
  - `ChainCode::as_bytes`
  - `DiversifierIndex::{as_bytes}`
  - Implementations of `From<u32>` and `From<u64>` for `DiversifierIndex`
- `zcash_primitives::zip32::sapling` has been added and now contains
  all of the Sapling zip32 key types that were previously located in
  `zcash_primitives::zip32` directly. The base `zip32` module reexports
  the moved types for backwards compatibility.
  - `DiversifierKey::{from_bytes, as_bytes}`
  - `ExtendedSpendingKey::{from_bytes, to_bytes}`
- `zcash_primitives::transaction::Builder` constructors:
  - `Builder::new_with_fee`
  - `Builder::new_with_rng_and_fee`
- `zcash_primitives::transaction::TransactionData::fee_paid`
- `zcash_primitives::transaction::components::amount::BalanceError`
- Added in `zcash_primitives::transaction::components::sprout`
  - `Bundle::value_balance`
  - `JSDescription::net_value`
- Added in `zcash_primitives::transaction::components::transparent`
  - `Bundle::value_balance`
  - `TxOut::recipient_address`
- Implementations of `memuse::DynamicUsage` for the following types:
  - `zcash_primitives::block::BlockHash`
  - `zcash_primitives::consensus`:
    - `BlockHeight`
    - `MainNetwork`, `TestNetwork`, `Network`
    - `NetworkUpgrade`, `BranchId`
  - `zcash_primitives::sapling`:
    - `keys::Scope`
    - `note_encryption::SaplingDomain`
  - `zcash_primitives::transaction`:
    - `TxId`
    - `components::sapling::CompactOutputDescription`
    - `components::sapling::{OutputDescription, OutputDescriptionV5}`
  - `zcash_primitives::zip32::AccountId`

### Changed
- Migrated to `group 0.13`, `orchard 0.3`, `zcash_address 0.2`, `zcash_encoding 0.2`.
- `zcash_primitives::sapling::ViewingKey` now stores `nk` as a
  `NullifierDerivingKey` instead of as a bare `jubjub::SubgroupPoint`.
- The signature of `zcash_primitives::sapling::Note::nf` has changed to
  take just a `NullifierDerivingKey` (the only capability it actually required)
  rather than the full `ViewingKey` as its first argument.
- Made the internals of `zip32::DiversifierKey` private; use `from_bytes` and
  `as_bytes` on this type instead.
- `zcash_primitives::sapling::note_encryption` APIs now expose precomputations
  explicitly (where previously they were performed internally), to enable users
  to avoid recomputing incoming viewing key precomputations. Users now need to
  call `PreparedIncomingViewingKey::new` to convert their `SaplingIvk`s into
  their precomputed forms, and can do so wherever it makes sense in their stack.
  - `SaplingDomain::IncomingViewingKey` is now `PreparedIncomingViewingKey`
    instead of `SaplingIvk`.
  - `try_sapling_note_decryption` and `try_sapling_compact_note_decryption` now
    take `&PreparedIncomingViewingKey` instead of `&SaplingIvk`.

### Removed
- `zcash_primitives::legacy::Script::address` This method was not generally
  safe to use on arbitrary scripts, only on script_pubkey values. Its
  functionality is now available via
  `zcash_primitives::transaction::components::transparent::TxOut::recipient_address`

## [0.8.0] - 2022-10-19
This release was yanked because it depended on the wrong versions of `zcash_address`
and `zcash_encoding`.

## [0.7.0] - 2022-06-24
### Changed
- Bumped dependencies to `equihash 0.2`, `orchard 0.2`.
- `zcash_primitives::consensus`:
  - `MainNetwork::activation_height` now returns the activation height for
    `NetworkUpgrade::Nu5`.

## [0.6.0] - 2022-05-11
### Added
- `zcash_primitives::sapling::redjubjub::PublicKey::verify_with_zip216`, for
  controlling how RedJubjub signatures are validated. `PublicKey::verify` has
  been altered to always use post-ZIP 216 validation rules.
- `zcash_primitives::transaction::Builder::with_progress_notifier`, for setting
  a notification channel on which transaction build progress updates will be
  sent.
- `zcash_primitives::transaction::Txid::{read, write, from_bytes}`
- `zcash_primitives::sapling::NoteValue` a typesafe wrapper for Sapling note values.
- `zcash_primitives::consensus::BranchId::{height_range, height_bounds}` functions
  to provide range values for branch active heights.
- `zcash_primitives::consensus::NetworkUpgrade::Nu5` value representing the Nu5 upgrade.
- `zcash_primitives::consensus::BranchId::Nu5` value representing the Nu5 consensus branch.
- New modules under `zcash_primitives::transaction::components` for building parts of
  transactions:
  - `sapling::builder` for Sapling transaction components.
  - `transparent::builder` for transparent transaction components.
  - `tze::builder` for TZE transaction components.
  - `orchard` parsing and serialization for Orchard transaction components.
- `zcash_primitives::transaction::Authorization` a trait representing a type-level
  record of authorization types that correspond to signatures, witnesses, and
  proofs for each Zcash sub-protocol (transparent, Sprout, Sapling, TZE, and
  Orchard). This type makes it possible to encode a type-safe state machine
  for the application of authorizing data to a transaction; implementations of
  this trait represent different states of the authorization process.
- New bundle types under the `zcash_primitives::transaction` submodules, one for
  each Zcash sub-protocol. These are now used instead of bare fields
  within the `TransactionData` type.
  - `components::sapling::Bundle` bundle of
    Sapling transaction elements. This new struct is parameterized by a
    type bounded on a newly added `sapling::Authorization` trait which
    is used to enable static reasoning about the state of Sapling proofs and
    authorizing data, as described above.
  - `components::transparent::Bundle` bundle of
    transparent transaction elements. This new struct is parameterized by a
    type bounded on a newly added `transparent::Authorization` trait which
    is used to enable static reasoning about the state of transparent witness
    data, as described above.
  - `components::tze::Bundle` bundle of TZE
    transaction elements. This new struct is parameterized by a
    type bounded on a newly added `tze::Authorization` trait which
    is used to enable static reasoning about the state of TZE witness
    data, as described above.
- `zcash_primitives::serialize` has been factored out as a new `zcash_encoding`
  crate, which can be found in the `components` directory.
- `zcash_primitives::transaction::components::Amount` now implements
  `memuse::DynamicUsage`, to enable `orchard::Bundle<_, Amount>::dynamic_usage`.
- `zcash_primitives::zip32::diversifier` has been renamed to `find_sapling_diversifier`
  and `sapling_diversifier` has been added. `find_sapling_diversifier` searches the
  diversifier index space, whereas `sapling_diversifier` just attempts to use the
  provided diversifier index and returns `None` if it does not produce a valid
  diversifier.
- `zcash_primitives::zip32::DiversifierKey::diversifier` has been renamed to
  `find_diversifier` and the `diversifier` method has new semantics.
  `find_diversifier` searches the diversifier index space to find a diversifier
  index which produces a valid diversifier, whereas `diversifier` just attempts
  to use the provided diversifier index and returns `None` if it does not
  produce a valid diversifier.
- `zcash_primitives::zip32::ExtendedFullViewingKey::address` has been renamed
  to `find_address` and the `address` method has new semantics. `find_address`
  searches the diversifier index space until it obtains a valid diversifier,
  and returns the address corresponding to that diversifier, whereas `address`
  just attempts to create an address corresponding to the diversifier derived
  from the provided diversifier index and returns `None` if the provided index
  does not produce a valid diversifier.
- `zcash_primitives::zip32::ExtendedSpendingKey.derive_internal` has been
  added to facilitate the derivation of an internal (change) spending key.
  This spending key can be used to spend change sent to an internal address
  corresponding to the associated full viewing key as specified in
  [ZIP 316](https://zips.z.cash/zip-0316#encoding-of-unified-full-incoming-viewing-keys)..
- `zcash_primitives::zip32::ExtendedFullViewingKey.derive_internal` has been
  added to facilitate the derivation of an internal (change) spending key.
  This spending key can be used to spend change sent to an internal address
  corresponding to the associated full viewing key as specified in
  [ZIP 32](https://zips.z.cash/zip-0032#deriving-a-sapling-internal-spending-key).
- `zcash_primitives::zip32::sapling_derive_internal_fvk` provides the
  internal implementation of `ExtendedFullViewingKey.derive_internal` but does
  not require a complete extended full viewing key, just the full viewing key
  and the diversifier key. In the future, this function will likely be
  refactored to become a member function of a new `DiversifiableFullViewingKey`
  type, which represents the ability to derive IVKs, OVKs, and addresses, but
  not child viewing keys.
- `zcash_primitives::sapling::keys::DiversifiableFullViewingKey::change_address`
  has been added as a convenience method for obtaining the change address
  at the default diversifier. This address **MUST NOT** be encoded and exposed
  to users. User interfaces should instead mark these notes as "change notes" or
  "internal wallet operations".
- A new module `zcash_primitives::legacy::keys` has been added under the
  `transparent-inputs` feature flag to support types related to supporting
  transparent components of unified addresses and derivation of OVKs for
  shielding funds from the transparent pool.
- A `zcash_primitives::transaction::components::amount::Amount::sum`
  convenience method has been added to facilitate bounds-checked summation of
  account values.
- The `zcash_primitives::zip32::AccountId`, a type-safe wrapper for ZIP 32
  account indices.
- In `zcash_primitives::transaction::components::amount`:
  - `impl Sum<&Amount> for Option<Amount>`

### Changed
- MSRV is now 1.56.1.
- Bumped dependencies to `ff 0.12`, `group 0.12`, `bls12_381 0.7`, `jubjub 0.9`,
  `bitvec 1`.
- The following modules and helpers have been moved into
  `zcash_primitives::sapling`:
  - `zcash_primitives::group_hash`
  - `zcash_primitives::keys`
    - `zcash_primitives::sapling::keys::{prf_expand, prf_expand_vec, OutgoingViewingKey}`
      have all been moved into to the this module to reflect the fact that they
      are used outside of the Sapling protocol.
  - `zcash_primitives::pedersen_hash`
  - `zcash_primitives::primitives::*` (moved into `zcash_primitives::sapling`)
  - `zcash_primitives::prover`
  - `zcash_primitives::redjubjub`
  - `zcash_primitives::util::{hash_to_scalar, generate_random_rseed}`
- Renamed `zcash_primitives::transaction::components::JSDescription` to
  `JsDescription` (matching Rust naming conventions).
- `zcash_primitives::transaction::TxId` contents is now private.
- Renamed `zcash_primitives::transaction::components::tze::hash` to
  `zcash_primitives::transaction::components::tze::txid`
- `zcash_primitives::transaction::components::tze::TzeOutPoint` constructor
  now taxes a TxId rather than a raw byte array.
- `zcash_primitives::transaction::components::Amount` addition, subtraction,
  and summation now return `Option` rather than panicing on overflow.
- `zcash_primitives::transaction::builder`:
  - `Error` has been modified to wrap the error types produced by its child
    builders.
  - `Builder::build` no longer takes a consensus branch ID parameter. The
    builder now selects the correct consensus branch ID for the given target
    height.
- The `zcash_primitives::transaction::TransactionData` struct has been modified
  such that it now contains common header information, and then contains
  a separate `Bundle` value for each sub-protocol (transparent, Sprout, Sapling,
  and TZE) and an Orchard bundle value has been added. `TransactionData` is now
  parameterized by a type bounded on the newly added
  `zcash_primitives::transaction::Authorization` trait. This bound has been
  propagated to the individual transaction builders, such that the authorization
  state of a transaction is clearly represented in the type and the presence
  or absence of witness and/or proof data is statically known, instead of being only
  determined at runtime via the presence or absence of `Option`al values.
- `zcash_primitives::transaction::components::sapling` parsing and serialization
  have been adapted for use with the new `sapling::Bundle` type.
- `zcash_primitives::transaction::Transaction` parsing and serialization
  have been adapted for use with the new `TransactionData` organization.
- Generators for property testing have been moved out of the main transaction
  module such that they are now colocated in the modules with the types
  that they generate.
- The `ephemeral_key` field of `OutputDescription` has had its type changed from
  `jubjub::ExtendedPoint` to `zcash_note_encryption::EphemeralKeyBytes`.
- The `epk: jubjub::ExtendedPoint` field of `CompactOutputDescription ` has been
  replaced by `ephemeral_key: zcash_note_encryption::EphemeralKeyBytes`.
- The `zcash_primitives::transaction::Builder::add_sapling_output` method
  now takes its `MemoBytes` argument as a required field rather than an
  optional one. If the empty memo is desired, use
  `MemoBytes::from(Memo::Empty)` explicitly.
- `zcash_primitives::zip32`:
  - `ExtendedSpendingKey::default_address` no longer returns `Option<_>`.
  - `ExtendedFullViewingKey::default_address` no longer returns `Option<_>`.

## [0.5.0] - 2021-03-26
### Added
- Support for implementing candidate ZIPs before they have been selected for a
  network upgrade, behind the `zfuture` feature flag.
  - At runtime, these ZIPs are gated behind the new `NetworkUpgrade::ZFuture`
    enum case, which is inaccessible without the `zfuture` feature flag. This
    pseudo-NU can be enabled for private testing using a custom implementation
    of the `Parameters` trait.
- New structs and methods:
  - `zcash_primitives::consensus`:
    - `BlockHeight`
    - New methods on the `Parameters` trait:
      - `coin_type`
      - `hrp_sapling_extended_spending_key`
      - `hrp_sapling_extended_full_viewing_key`
      - `hrp_sapling_payment_address`
      - `b58_pubkey_address_prefix`
      - `b58_script_address_prefix`
    - The `Network` enum, which enables code to be generic over the network type
      at runtime.
  - `zcash_primitives::memo`:
    - `MemoBytes`, a minimal wrapper around the memo bytes, that only imposes
      the existence of null-padding for shorter memos. `MemoBytes` is guaranteed
      to be round-trip encodable (modulo null padding).
    - `Memo`, an enum that implements the memo field format defined in
      [ZIP 302](https://zips.z.cash/zip-0302). It can be converted to and from
      `MemoBytes`.
  - `zcash_primitives::primitives::Nullifier` struct.
  - `zcash_primitives::transaction`:
    - `TxVersion` enum, representing the set of valid transaction format
      versions.
    - `SignableInput` enum, encapsulating per-input data used when
      creating transaction signatures.
  - `zcash_primitives::primitives::SaplingIvk`, a newtype wrapper around `jubjub::Fr`
    values that are semantically Sapling incoming viewing keys.
- Test helpers, behind the `test-dependencies` feature flag:
  - `zcash_primitives::prover::mock::MockTxProver`, for building transactions in
    tests without creating proofs.
  - `zcash_primitives::transaction::Builder::test_only_new_with_rng` constructor
    which accepts a non-`CryptoRng` randomness source (for e.g. deterministic
    tests).
  - `proptest` APIs for generating arbitrary Zcash types.
- New constants:
  - `zcash_primitives::consensus`:
    - `H0`, the height of the genesis block.
    - `MAIN_NETWORK`
    - `TEST_NETWORK`
  - `zcash_primitives::constants::{mainnet, testnet, regtest}` modules,
    containing network-specific constants.
  - `zcash_primitives::note_encryption`:
    - `ENC_CIPHERTEXT_SIZE`
    - `OUT_CIPHERTEXT_SIZE`
  - `zcash_primitives::transaction::components::amount`:
    - `COIN`
    - `MAX_MONEY`
- More implementations of standard traits:
  - `zcash_primitives::consensus`:
    - `Parameters: Clone`
    - `MainNetwork: PartialEq`
    - `TestNetwork: PartialEq`
  - `zcash_primitives::legacy`:
    - `Script: PartialEq`
    - `TransparentAddress: Clone + PartialOrd + Hash`
  - `zcash_primitives::redjubjub::PublicKey: Clone`
  - `zcash_primitives::transaction`:
    - `Transaction: Clone`
    - `TransactionData: Clone + Default`
    - `components::Amount: Eq + PartialOrd + Ord`
    - `components::TxIn: Clone + PartialEq`
    - `components::TxOut: PartialEq`
    - `components::SpendDescription: Clone`
    - `components::OutputDescription: Clone`
    - `components::SproutProof: Clone`
    - `components::JSDescription: Clone`
  - `zcash_primitives::zip32::DiversifierIndex: Default`

### Changed
- MSRV is now 1.47.0.
- Trial decryption using the APIs in `zcash_primitives::note_encryption` is now
  over 60% faster at detecting which notes are relevant.
  - Part of this improvement was achieved by changing the APIs to take `epk` as
    a `&jubjub::ExtendedPoint` instead of a `&SubgroupPoint`.
- Various APIs now take the network parameters as an explicit variable instead
  of a type parameter:
  - `zcash_primitives::consensus::BranchId::for_height`
  - The `zcash_primitives::note_encryption` APIs.
  - `zcash_primitives::transaction::builder`:
    - `SaplingOutput::new`
    - `Builder::new`
    - `Builder::new_with_rng`
  - `Parameters::activation_height` and `Parameters::is_nu_active` now take
    `&self`.
- `zcash_primitives::merkle_tree::CommitmentTree::new` has been renamed to
  `CommitmentTree::empty`.
- `zcash_primitives::note_encryption`:
  - `SaplingNoteEncryption::new` now takes `MemoBytes`.
  - The following APIs now return `MemoBytes`:
    - `try_sapling_note_decryption`
    - `try_sapling_output_recovery`
    - `try_sapling_output_recovery_with_ock`
- `zcash_primitives::primitives::SaplingIvk` is now used where functions
  previously used undistinguished `jubjub::Fr` values; this affects Sapling
  note decryption and handling of IVKs by the wallet backend code.
- `zcash_primitives::primitives::ViewingKey::ivk` now returns `SaplingIvk`
- `zcash_primitives::primitives::Note::nf` now returns `Nullifier`.
- `zcash_primitives::transaction`:
  - The `overwintered`, `version`, and `version_group_id` properties of the
    `Transaction` and `TransactionData` structs have been replaced by
    `version: TxVersion`.
  - `components::amount::DEFAULT_FEE` is now 1000 zatoshis, following
    [ZIP 313](https://zips.z.cash/zip-0313).
  - The `nullifier` property of `components::SpendDescription` now has the type
    `Nullifier`.
  - `signature_hash` and `signature_hash_data` now take a `SignableInput`
    argument instead of a `transparent_input` argument.
  - `builder::SaplingOutput::new` and `builder::Builder::add_sapling_output` now
    take `Option<MemoBytes>`.

### Removed
- `zcash_primitives::note_encryption::Memo` (replaced by
  `zcash_primitives::memo::{Memo, MemoBytes}`).

## [0.4.0] - 2020-09-09
### Added
- `zcash_primitives::note_encryption::OutgoingCipherKey` - a symmetric key that
  can be used to recover a single Sapling output. This will eventually be used
  to implement Sapling payment disclosures.

### Changed
- MSRV is now 1.44.1.
- `zcash_primitives::note_encryption`:
  - `SaplingNoteEncryption::new` now takes `Option<OutgoingViewingKey>`. Setting
    this to `None` prevents the note from being recovered from the block chain
    by the sender.
    - The `rng: &mut R` parameter (where `R: RngCore + CryptoRng`) has been
      changed to `rng: R` to enable this use case.
  - `prf_ock` now returns `OutgoingCipherKey`.
  - `try_sapling_output_recovery_with_ock` now takes `&OutgoingCipherKey`.
- `zcash_primitives::transaction::builder`:
  - `SaplingOutput::new` and `Builder::add_sapling_output` now take
    `Option<OutgoingViewingKey>` (exposing the new unrecoverable note option).
- Bumped dependencies to `ff 0.8`, `group 0.8`, `bls12_381 0.3.1`,
  `jubjub 0.5.1`, `secp256k1 0.19`.

## [0.3.0] - 2020-08-24
TBD

## [0.2.0] - 2020-03-13
TBD

## [0.1.0] - 2019-10-08
Initial release.<|MERGE_RESOLUTION|>--- conflicted
+++ resolved
@@ -10,23 +10,16 @@
 
 ## [Unreleased]
 
-<<<<<<< HEAD
-## [0.23.0] - PLANNED
-
-### Changed
-+- Migrated to `zcash_address 0.8`, `zcash_transparent 0.3`
-=======
-## [0.23.1] - 2025-07-16
+## [0.23.1] - PLANNED
 
 ### Changed
 - Migrated to `zcash_protocol 0.5.4` to alleviate a type inference issue
   observed by downstream users.
 
-## [0.23.0] - 2025-05-30
+## [0.23.0] - PLANNED
 
 ### Changed
 - Migrated to `zcash_address 0.8`, `zcash_transparent 0.3`
->>>>>>> 2bc19b61
 - Variants of `zcash_primitives::transaction::TxVersion` have changed. They
   now represent explicit transaction versions, in order to avoid accidental
   confusion with the names of the network upgrades that they were introduced
