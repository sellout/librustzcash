[workspace]
members = [
    "components/equihash",
    "components/f4jumble",
    "components/zcash_address",
    "components/zcash_encoding",
    "components/zcash_protocol",
    "components/zip321",
    "pczt",
    "zcash",
    "zcash_client_backend",
    "zcash_client_sqlite",
    "zcash_extensions",
    "zcash_history",
    "zcash_keys",
    "zcash_primitives",
    "zcash_proofs",
    "zcash_transparent",
]

[workspace.package]
edition = "2021"
rust-version = "1.81"
repository = "https://github.com/zcash/librustzcash"
license = "MIT OR Apache-2.0"
categories = ["cryptography::cryptocurrencies"]

# Common dependencies across all of our crates. Dependencies used only by a single crate
# (and that don't have cross-crate versioning needs) are specified by the crate itself.
#
# See the individual crate `Cargo.toml` files for information about which dependencies are
# part of a public API, and which can be updated without a SemVer bump.
[workspace.dependencies]
# Intra-workspace dependencies
equihash = { version = "0.2", path = "components/equihash", default-features = false }
zcash_address = { version = "0.8", path = "components/zcash_address", default-features = false }
zcash_client_backend = { version = "0.19", path = "zcash_client_backend" }
zcash_encoding = { version = "0.3", path = "components/zcash_encoding", default-features = false }
<<<<<<< HEAD
zcash_keys = { version = "0.9", path = "zcash_keys" }
zcash_protocol = { version = "0.5.1", path = "components/zcash_protocol", default-features = false }
=======
zcash_keys = { version = "0.8", path = "zcash_keys" }
zcash_protocol = { version = "0.5.4", path = "components/zcash_protocol", default-features = false }
>>>>>>> 3f8afc0a
zip321 = { version = "0.4", path = "components/zip321" }

zcash_note_encryption = "0.4.1"
zcash_primitives = { version = "0.23", path = "zcash_primitives", default-features = false }
zcash_proofs = { version = "0.23", path = "zcash_proofs", default-features = false }

pczt = { version = "0.3", path = "pczt" }

# Shielded protocols
bellman = { version = "0.14", default-features = false, features = ["groth16"] }
ff = { version = "0.13", default-features = false }
group = "0.13"
incrementalmerkletree = { version = "0.8.2", default-features = false }
shardtree = "0.6.1"
zcash_spec = "0.2"

# Payment protocols
# - Sapling
bitvec = { version = "1", default-features = false, features = ["alloc"] }
blake2s_simd = { version = "1", default-features = false }
bls12_381 = "0.8"
jubjub = "0.10"
redjubjub = { version = "0.8", default-features = false }
sapling = { package = "sapling-crypto", version = "0.5", default-features = false }

# - Orchard
orchard = { version = "0.11", default-features = false }
pasta_curves = "0.5"

# - Transparent
bip32 = { version = "=0.6.0-pre.1", default-features = false }
block-buffer = { version = "=0.11.0-rc.3" } # later RCs require edition2024
crypto-common = { version = "=0.2.0-rc.1" } # later RCs require edition2024
ripemd = { version = "0.1", default-features = false }
secp256k1 = { version = "0.29", default-features = false, features = ["alloc"] }
transparent = { package = "zcash_transparent", version = "0.3", path = "zcash_transparent", default-features = false }

# Boilerplate & missing stdlib
getset = "0.1"
nonempty = { version = "0.11", default-features = false }

# CSPRNG
rand = { version = "0.8", default-features = false }
rand_core = { version = "0.6", default-features = false }
rand_distr = { version = "0.4", default-features = false }

# Currency conversions
rust_decimal = { version = "1.35", default-features = false, features = ["serde"] }

# Digests
blake2b_simd = { version = "1", default-features = false }
sha2 = { version = "0.10", default-features = false }

# Documentation
document-features = "0.2"

# Encodings
base64 = "0.22"
bech32 = { version = "0.11", default-features = false, features = ["alloc"] }
bitflags = "2"
bs58 = { version = "0.5", default-features = false, features = ["alloc", "check"] }
byteorder = "1"
hex = { version = "0.4", default-features = false, features = ["alloc"] }
percent-encoding = "2.1.0"
postcard = { version = "1", features = ["alloc"] }
serde = { version = "1", default-features = false, features = ["derive"] }
serde_json = "1"

# HTTP
hyper = "1"
http-body-util = "0.1"
hyper-util = { version = "0.1.1", features = ["tokio"] }
tokio-rustls = { version = "0.26", default-features = false }
webpki-roots = "0.26"

# Logging and metrics
memuse = { version = "0.2.2", default-features = false }
tracing = { version = "0.1", default-features = false }

# No-std support
core2 = { version = "0.3", default-features = false, features = ["alloc"] }

# Parallel processing
crossbeam-channel = "0.5"
maybe-rayon = { version = "0.1.0", default-features = false }
rayon = "1.5"

# Protobuf and gRPC
prost = "0.13"
tonic = { version = "0.13", default-features = false }
tonic-build = { version = "0.13", default-features = false }

# Secret management
secrecy = "0.8"
subtle = { version = "2.2.3", default-features = false }

# SQLite databases
# - Warning: One of the downstream consumers requires that SQLite be available through
#   CocoaPods, due to being bound to React Native. We need to ensure that the SQLite
#   version required for `rusqlite` is a version that is available through CocoaPods.
rusqlite = { version = "0.32", features = ["bundled"] }
schemerz = "0.2"
schemerz-rusqlite = "0.320"
time = "0.3.22"
uuid = "1.1"

# Static constants and assertions
lazy_static = "1"
static_assertions = "1"

# Tests and benchmarks
ambassador = "0.4"
assert_matches = "1.5"
criterion = "0.5"
proptest = ">=1,<1.7" # proptest 1.7 updates to rand 0.9
rand_chacha = "0.3"
rand_xorshift = "0.3"
incrementalmerkletree-testing = "0.3"

# Tor
# - `arti-client` depends on `rusqlite`, and a version mismatch there causes a compilation
#   failure due to incompatible `libsqlite3-sys` versions.
arti-client = { version = "0.28", default-features = false, features = ["compression", "rustls", "tokio"] }
dynosaur = "0.2"
fs-mistrust = "0.9"
tokio = "1"
tor-rtcompat = "0.28"
tower = "0.5"
trait-variant = "0.1"

# ZIP 32
aes = "0.8"
fpe = { version = "0.6", default-features = false, features = ["alloc"] }
zip32 = { version = "0.2", default-features = false }

# Workaround for https://anonticket.torproject.org/user/projects/arti/issues/pending/4028/
time-core = "=0.1.2"

[workspace.metadata.release]
consolidate-commits = false
pre-release-commit-message = "{{crate_name}} {{version}}"
tag-message = "Release {{crate_name}} version {{version}}"
tag-name = "{{prefix}}{{version}}"
pre-release-replacements = [
  {file="CHANGELOG.md", search="## \\[Unreleased\\]", replace="## [Unreleased]\n\n## [{{version}}] - {{date}}"},
]
pre-release-hook = ["cargo", "vet"]
# Remove the following options once we're happy to use `cargo-release` without review.
tag = false
publish = false
push = false

[profile.release]
lto = true
panic = 'abort'
codegen-units = 1

[profile.test]
# Since we have many computationally expensive tests, this changes the test profile to
# compile with optimizations by default, but keep full debug info.
#
# This differs from the release profile in the following ways:
# - it does not set `lto = true`, which increases compile times without substantially
#   speeding up tests;
# - it does not set `codegen-units = 1`, which increases compile times and is only
#   useful to improve determinism of release builds;
# - it does not set `panic = 'abort'`, which is in any case ignored for tests.
#
# To get results as close as possible to a release build, use `cargo test --release`.
# To speed up compilation and avoid optimizations potentially resulting in lower-quality
# debug info, use `cargo test --profile=dev`.
opt-level = 3
debug = true

[workspace.lints.rust]
unexpected_cfgs = { level = "warn", check-cfg = [
  'cfg(zcash_unstable, values("zfuture", "nu7"))',
  'cfg(live_network_tests)',
] }<|MERGE_RESOLUTION|>--- conflicted
+++ resolved
@@ -36,13 +36,8 @@
 zcash_address = { version = "0.8", path = "components/zcash_address", default-features = false }
 zcash_client_backend = { version = "0.19", path = "zcash_client_backend" }
 zcash_encoding = { version = "0.3", path = "components/zcash_encoding", default-features = false }
-<<<<<<< HEAD
 zcash_keys = { version = "0.9", path = "zcash_keys" }
-zcash_protocol = { version = "0.5.1", path = "components/zcash_protocol", default-features = false }
-=======
-zcash_keys = { version = "0.8", path = "zcash_keys" }
 zcash_protocol = { version = "0.5.4", path = "components/zcash_protocol", default-features = false }
->>>>>>> 3f8afc0a
 zip321 = { version = "0.4", path = "components/zip321" }
 
 zcash_note_encryption = "0.4.1"
