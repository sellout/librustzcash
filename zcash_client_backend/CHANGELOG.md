# Changelog
All notable changes to this library will be documented in this file.

The format is based on [Keep a Changelog](https://keepachangelog.com/en/1.0.0/),
and this library adheres to Rust's notion of
[Semantic Versioning](https://semver.org/spec/v2.0.0.html). Future releases are
indicated by the `PLANNED` status in order to make it possible to correctly
represent the transitive `semver` implications of changes within the enclosing
workspace.

## [Unreleased]

<<<<<<< HEAD
=======
## [0.18.1, 0.19.1] - 2025-07-19

### Changed
- The signature of `zcash_client_backend::data_api::testing::TestState::create_proposed_transaction`
  has been modified to allow transactions to be created from shielding
  proposals; this API was previously overconstrained. This only affects users
  of the `test-dependencies` feature.
- Documentation of the `test-dependencies` feature has been updated to indicate
  that breaking changes to the APIs exposed by this feature flag may appear
  in any release version of this crate, including patch releases.

>>>>>>> 2bc19b61
## [0.19.0] - 2025-05-30

### Added
- `zcash_client_backend::data_api`:
<<<<<<< HEAD
  - `TargetValue`: An intent of representing spendable value to reach a certain
=======
  - `TargetValue`: An intent of representing spendable value to reach a certain 
>>>>>>> 2bc19b61
    targeted amount.
- `zcash_client_backend::proto::service`:
  - `LightdInfo.donation_address` field.
  - Helper methods for parsing `LightdInfo` fields:
    - `LightdInfo::chain_name`
    - `LightdInfo::sapling_activation_height`
    - `LightdInfo::consensus_branch_id`
    - `LightdInfo::block_height`
    - `LightdInfo::estimated_height`
    - `LightdInfo::donation_address`
- `zcash_client_backend::tor`:
  - `http::Retry`
  - `Client::http_get`
  - `Client::http_get_json`
  - `Client::http_post`
  - `Client::set_dormant`
  - `DormantMode`

### Changed
<<<<<<< HEAD
- Migrated to `arti-client 0.28`, `dynosaur 0.2`, `tonic 0.13`, `zcash_address 0.8`,
  `zip321 0.4`, `zcash_transparent 0.3`, `zcash_primitives 0.23`,
  `zcash_proofs 0.23`, `zcash_keys 0.9`, `pczt 0.3`
- `zcash_client_backend::data_api`:
  - `select_spendable_notes`: parameter `target_value` now is a `TargetValue`.
    Existing calls to this function that used `Zatoshis` now use
=======
- Migrated to `arti-client 0.28`, `dynosaur 0.2`, `tonic 0.13`, `zcash_address 0.8`, 
  `zip321 0.4`, `zcash_transparent 0.3`, `zcash_primitives 0.23`, 
  `zcash_proofs 0.23`, `zcash_keys 0.9`, `pczt 0.3`
- `zcash_client_backend::data_api`:
  - `select_spendable_notes`: parameter `target_value` now is a `TargetValue`. 
    Existing calls to this function that used `Zatoshis` now use 
>>>>>>> 2bc19b61
    `TargetValue::AtLeast(Zatoshis)`
- `zcash_client_backend::tor`:
  - `Client::{connect_to_lightwalletd, get_latest_zec_to_usd_rate}` now ensure
    that the inner Tor client is ready for traffic, and re-bootstrap it if
    necessary.
  - The exchanges in `http::cryptex::exchanges` will now retry queries once on
    failure, and will use isolated circuits for the retry if the error looks
    like a blocked Tor exit node.

## [0.18.0] - 2025-03-19

### Added
- `zcash_client_backend::data_api`:
  - `AddressInfo`
- `zcash_client_backend::data_api::testing`:
  - `struct transparent::GapLimits`
  - `transparent::gap_limits` high-level test for gap limit handling
- `zcash_client_backend::data_api::{TransactionStatusFilter, OutputStatusFilter}`

### Changed
- Updated to `zcash_keys 0.8`
- `zcash_client_backend::data_api::WalletRead`:
  - `get_transparent_receivers` now takes additional `include_change` and
    `include_ephemeral` arguments.
  - `get_known_ephemeral_addresses` now takes a
    `Range<zcash_transparent::keys::NonHardenedChildIndex>` as its argument
    instead of a `Range<u32>`
  - Has added method `utxo_query_height` when the `transparent-inputs` feature
    flag is active.
  - has removed method `get_current_address`. It has been replaced by
    added method `WalletRead::get_last_generated_address_matching`
  - Has added method `list_addresses`.
- `zcash_client_backend::data_api::WalletWrite`:
  - has added method `get_address_for_index`. Please note the WARNINGS section
    in the documentation for use of this method.
  - `get_next_available_address` now returns the diversifier index at which the
    address was generated in addition to the address. In addition, the
    `UnifiedAddressRequest` argument is now non-optional; use
    `UnifiedAddressRequest::AllAvailableKeys` to indicate that all available
    keys should be used to generate receivers instead of `None`.
  - Arguments to `get_address_for_index` have changed: the
    `UnifiedAddressRequest` argument is now non-optional; use
    `UnifiedAddressRequest::AllAvailableKeys` to indicate that all available
    keys should be used to generate receivers instead of `None`.
  - `TransactionDataRequest::SpendsFromAddress` has been renamed to
    `TransactionDataRequest::TransactionsInvolvingAddress` and has added struct
    fields `request_at`, `tx_status_filter`, and `output_status_filter`.
- Arguments to `zcash_client_backend::decrypt::decrypt_transaction` have changed.
  It now takes separate `mined_height` and `chain_tip_height` parameters; this
  fixes https://github.com/zcash/librustzcash/issues/1746 as described in the
  `Fixed` section below.

### Removed
- `zcash_client_backend::data_api::GAP_LIMIT` gap limits are now configured
  based upon the key scope that they're associated with; there is no longer a
  globally applicable gap limit.

### Fixed
- This release fixes https://github.com/zcash/librustzcash/issues/1746, which
  made it possible for `zcash_client_backend::decrypt_and_store_transaction`
  to incorrectly set a `mined_height` value for a mempool transaction.

## [0.17.0] - 2025-02-21

### Added
- `zcash_client_backend::data_api::testing::TransactionSummary` has added
  accessor methods `total_spent` and `total_received`.

### Changed
- MSRV is now 1.81.0.
- Migrated to `bip32 =0.6.0-pre.1`, `nonempty 0.11`, `incrementalmerkletree 0.8`,
  `shardtree 0.6`, `orchard 0.11`, `pczt 0.2`, `sapling-crypto 0.5`, `zcash_encoding 0.3`,
  `zcash_protocol 0.5`, `zcash_address 0.7`, `zip321 0.3`, `zcash_transparent 0.2`,
  `zcash_primitives 0.22`, `zcash_proofs 0.22`, `zcash_keys 0.7`.
- `zcash_client_backend::tor`:
  - `tor::Client::create` now takes a `with_permissions` argument for configuring
    `fs_mistrust::Mistrust`. If you don't need to configure it, pass `|_| ()`
    (the empty closure).
- `zcash_client_backend::wallet::Recipient` has changed:
  - The `Recipient::External` variant is now a structured variant.
  - The `Recipient::EphemeralTransparent` variant is now only available if
    `zcash_client_backend` is built using the `transparent-inputs` feature flag.
  - The `N` and `O` type pararameters to this type have been replaced by
    concrete uses of `Box<Note>` and `Outpoint` instead. The
    `map_internal_account_note` and `map_ephemeral_transparent_outpoint` and
    `internal_account_note_transpose_option` methods have consequently been
    removed.
- `zcash_client_backend::data_api::testing::TransactionSummary::from_parts`
  has been modified; it now requires additional `total_spent` and `total_received`
  arguments.

### Deprecated
- `zcash_client_backend::address` (use `zcash_keys::address` instead)
- `zcash_client_backend::encoding` (use `zcash_keys::encoding` instead)
- `zcash_client_backend::keys` (use `zcash_keys::keys` instead)
- `zcash_client_backend::zip321` (use the `zip321` crate instead)
- `zcash_client_backend::PoolType` (use `zcash_protocol::PoolType` instead)
- `zcash_client_backend::ShieldedProtocol` (use `zcash_protocol::ShieldedProtocol` instead)

## [0.16.0] - 2024-12-16

### Added
- `zcash_client_backend::data_api`
  - `AccountSource::key_derivation`
  - `error::PcztError`
  - `wallet::ExtractErrT`
  - `wallet::create_pczt_from_proposal`
  - `wallet::extract_and_store_transaction_from_pczt`

### Changed
- Migrated to `sapling-crypto 0.4`, `zcash_keys 0.6`, `zcash_primitives 0.21`,
  `zcash_proofs 0.21`.
- `zcash_client_backend::data_api::AccountBalance`: Refactored to use `Balance`
  for transparent funds (issue #1411). It now has an `unshielded_balance()`
  method that returns `Balance`, allowing the unshielded spendable, unshielded
  pending change, and unshielded pending non-change values to be tracked
  separately.
- `zcash_client_backend::data_api::WalletRead`:
  - The `create_account`, `import_account_hd`, and `import_account_ufvk`
    methods now each take additional `account_name` and `key_source` arguments.
    These allow the wallet backend to store additional metadata that is useful
    to applications managing these accounts.
- `zcash_client_backend::data_api::AccountSource`:
  - Both `Derived` and `Imported` alternatives of `AccountSource` now have an
    additional `key_source` field that is used to convey application-specific
    key source metadata.
  - The `Copy` impl for this type has been removed.
  - The `request` argument to `WalletRead::get_next_available_address` is now optional.
- `zcash_client_backend::data_api::Account` has an additional `name` method
  that returns the human-readable name of the account, if any.
- `zcash_client_backend::data_api::error::Error` has new variants:
    - `AccountIdNotRecognized`
    - `AccountCannotSpend`
    - `Pczt`

### Deprecated
- `AccountBalance::unshielded`. Instead use `unshielded_balance` which
  provides a `Balance` value. Its `total()` method can be used to obtain the
  total of transparent funds.

### Removed
- `zcash_client_backend::AccountBalance::add_unshielded_value`. Instead use
  `AccountBalance::with_unshielded_balance_mut` with a closure that calls
  the appropriate `add_*_value` method(s) of `Balance` on its argument.
  Note that the appropriate method(s) depend on whether the funds are
  spendable, pending change, or pending non-change (previously, only the
  total unshielded value was tracked).

## [0.15.0] - 2024-11-14

### Added
- `zcash_client_backend::data_api`:
  - `Progress`
  - `WalletSummary::progress`
  - `PoolMeta`
  - `AccountMeta`
  - `impl Default for wallet::input_selection::GreedyInputSelector`
  - `BoundedU8`
  - `NoteFilter`
- `zcash_client_backend::fees`
  - `SplitPolicy`
  - `StandardFeeRule` has been moved here from `zcash_primitives::fees`. Relative
    to that type, the deprecated `PreZip313` and `Zip313` variants have been
    removed.
  - `zip317::{MultiOutputChangeStrategy, Zip317FeeRule}`
  - `standard::MultiOutputChangeStrategy`
- A new feature flag, `non-standard-fees`, has been added. This flag is now
  required in order to make use of any types or methods that enable non-standard
  fee calculation.
- `zcash_client_backend::tor::http::cryptex`:
  - `LocalExchange`, a variant of the `Exchange` trait without `Send` bounds.
  - `DynExchange`
  - `DynLocalExchange`

### Changed
- MSRV is now 1.77.0.
- Migrated to `zcash_primitives 0.20.0`, `zcash_keys 0.5.0`.
- Migrated to `arti-client 0.23`.
- `zcash_client_backend::data_api`:
  - `InputSource` has an added method `get_account_metadata`
  - `error::Error` has additional variant `Error::Change`. This necessitates
    the addition of two type parameters to the `Error` type,
    `ChangeErrT` and `NoteRefT`.
  - The following methods each now take an additional `change_strategy`
    argument, along with an associated `ChangeT` type parameter:
    - `wallet::spend`
    - `wallet::propose_transfer`
    - `wallet::propose_shielding`. This method also now takes an additional
      `to_account` argument.
    - `wallet::shield_transparent_funds`. This method also now takes an
      additional `to_account` argument.
  - `wallet::input_selection::InputSelectionError` now has an additional `Change`
    variant. This necessitates the addition of two type parameters.
  - `wallet::input_selection::InputSelector::propose_transaction` takes an
    additional `change_strategy` argument, along with an associated `ChangeT`
    type parameter.
  - The `wallet::input_selection::InputSelector::FeeRule` associated type has
    been removed. The fee rule is now part of the change strategy passed to
    `propose_transaction`.
  - `wallet::input_selection::ShieldingSelector::propose_shielding` takes an
    additional `change_strategy` argument, along with an associated `ChangeT`
    type parameter. In addition, it also takes a new `to_account` argument
    that identifies the destination account for the shielded notes.
  - The `wallet::input_selection::ShieldingSelector::FeeRule` associated type
    has been removed. The fee rule is now part of the change strategy passed to
    `propose_shielding`.
  - The `Change` variant of `wallet::input_selection::GreedyInputSelectorError`
    has been removed, along with the additional type parameters it necessitated.
  - The arguments to `wallet::input_selection::GreedyInputSelector::new` have
    changed.
- `zcash_client_backend::fees`:
  - `ChangeStrategy` has changed. It has two new associated types, `MetaSource`
    and `AccountMetaT`, and its `FeeRule` associated type now has an additional
    `Clone` bound. In addition, it defines a new `fetch_wallet_meta` method, and
    the arguments to `compute_balance` have changed.
  - `zip317::SingleOutputChangeStrategy` has been made polymorphic in the fee
    rule type, and takes an additional type parameter as a consequence.
  - The following methods now take an additional `DustOutputPolicy` argument,
    and carry an additional type parameter:
    - `fixed::SingleOutputChangeStrategy::new`
    - `standard::SingleOutputChangeStrategy::new`
    - `zip317::SingleOutputChangeStrategy::new`
- `zcash_client_backend::proto::ProposalDecodingError` has modified variants.
  `ProposalDecodingError::FeeRuleNotSpecified` has been removed, and
  `ProposalDecodingError::FeeRuleNotSupported` has been added to replace it.
- `zcash_client_backend::data_api::fees::fixed` is now available only via the
  use of the `non-standard-fees` feature flag.
- `zcash_client_backend::tor::http::cryptex`:
  - The `Exchange` trait is no longer object-safe. Replace any existing uses of
    `dyn Exchange` with `DynExchange`.

### Removed
- `zcash_client_backend::data_api`:
  - `WalletSummary::scan_progress` and `WalletSummary::recovery_progress` have
    been removed. Use `WalletSummary::progress` instead.
  - `testing::input_selector` use explicit `InputSelector` constructors
    directly instead.
  - The deprecated `wallet::create_spend_to_address` and `wallet::spend`
    methods have been removed. Use `propose_transfer` and
    `create_proposed_transaction` instead.
- `zcash_client_backend::fees`:
  - `impl From<BalanceError> for ChangeError<...>`

## [0.14.0] - 2024-10-04

### Added
- `zcash_client_backend::data_api`:
  - `GAP_LIMIT`
  - `WalletSummary::recovery_progress`
  - `SpendableNotes::{take_sapling, take_orchard}`
  - Tests and testing infrastructure have been migrated from the
    `zcash_client_sqlite` internal tests to the `testing` module, and have been
    generalized so that they may be used for testing arbitrary implementations
    of the `zcash_client_backend::data_api` interfaces. The following have been
    added under the `test-dependencies` feature flag as part of this migration:
    - `WalletTest`
    - `testing::AddressType`
    - `testing::CachedBlock`
    - `testing::DataStoreFactory`
    - `testing::FakeCompactOutput`
    - `testing::InitialChainState`
    - `testing::NoteCommitments`
    - `testing::Reset`
    - `testing::TestAccount`
    - `testing::TestBuilder`
    - `testing::TestCache`
    - `testing::TestFvk`
    - `testing::TestState`
    - `testing::TransactionSummary`
    - `testing::input_selector`
    - `testing::orchard`
    - `testing::pool`
    - `testing::sapling`

### Changed
- Migrated to `orchard 0.10`, `sapling-crypto 0.3`, `shardtree 0.5`,
  `zcash_address 0.6`, `zcash_primitives 0.19`, `zcash_proofs 0.19`,
  `zcash_protocol 0.4`.
- The `Account` trait now uses an associated type for its `AccountId`
  type instead of a type parameter. This change allows for the simplification
  of some type signatures.
- `zcash_client_backend::data_api`:
  - `WalletSummary::scan_progress` now only reports progress for scanning blocks
    "near" the chain tip. Progress for scanning earlier blocks is now reported
    via `WalletSummary::recovery_progress`.
  - `WalletRead::get_min_unspent_height` has been removed. This was added to make
    it possible to obtain a "safe truncation" height in order to facilitate rewinds
    to a greater depth than the available note commitment tree checkpoints provide,
    but such rewinds are no longer supported.
- `zcash_client_backend::sync::run`:
  - Transparent outputs are now refreshed in addition to shielded notes.
- `zcash_client_backend::proposal::ProposalError` has a new `AnchorNotFound`
  variant.

### Fixed
- `zcash_client_backend::tor::grpc` now needs the `lightwalletd-tonic-tls-webpki-roots`
  feature flag instead of `lightwalletd-tonic`, to fix compilation issues.

## [0.13.0] - 2024-08-20

`zcash_client_backend` now supports TEX (transparent-source-only) addresses as specified
in ZIP 320. Sending to one or more TEX addresses will automatically create a multi-step
proposal that uses two transactions.

In order to take advantage of this support, client wallets will need to be able to send
multiple transactions created from `zcash_client_backend::data_api::wallet::create_proposed_transactions`.
This API was added in `zcash_client_backend` 0.11.0 but previously could only return a
single transaction.

**Note:** This feature changes the use of transparent addresses in ways that are relevant
to security and access to funds, and that may interact with other wallet behaviour. In
particular it exposes new ephemeral transparent addresses belonging to the wallet, which
need to be scanned in order to recover funds if the first transaction of the proposal is
mined but the second is not, or if someone (e.g. the TEX-address recipient) sends back
funds to those addresses. See [ZIP 320](https://zips.z.cash/zip-0320) for details.

### Added
- `zcash_client_backend::data_api`:
  - `chain::BlockCache` trait, behind the `sync` feature flag.
  - `WalletRead::get_spendable_transparent_outputs`
  - `DecryptedTransaction::mined_height`
  - `TransactionDataRequest`
  - `TransactionStatus`
  - `AccountType`
- `zcash_client_backend::fees`:
  - `EphemeralBalance`
  - `ChangeValue::shielded, is_ephemeral`
  - `ChangeValue::ephemeral_transparent` (when "transparent-inputs" is enabled)
  - `sapling::EmptyBundleView`
  - `orchard::EmptyBundleView`
- `zcash_client_backend::proposal`:
  - `impl Hash for {StepOutput, StepOutputIndex}`
- `zcash_client_backend::scanning`:
  - `testing` module
- `zcash_client_backend::sync` module, behind the `sync` feature flag.
- `zcash_client_backend::tor` module, behind the `tor` feature flag.
- `zcash_client_backend::wallet`:
    - `Recipient::map_ephemeral_transparent_outpoint`
    - `WalletTransparentOutput::mined_height`

### Changed
- MSRV is now 1.70.0.
- Updated dependencies:
  - `zcash_address 0.4`
  - `zcash_encoding 0.2.1`
  - `zcash_keys 0.3`
  - `zcash_primitives 0.16`
  - `zcash_protocol 0.2`
  - `zip321 0.1`
- Migrated to `tonic 0.12`.
  - The `lightwalletd-tonic` feature flag no longer works on `wasm32-wasi` due
    to https://github.com/hyperium/tonic/issues/1783.
- `zcash_client_backend::{fixed,standard,zip317}::SingleOutputChangeStrategy`
  now implement a different strategy for choosing whether there will be any
  change, and its value. This can avoid leaking information about note amounts
  in some cases. It also ensures that there will be a change output whenever a
  `change_memo` is given, and defends against losing money by using
  `DustAction::AddDustToFee` with a too-high dust threshold.
  See [#1430](https://github.com/zcash/librustzcash/pull/1430) for details.
- `zcash_client_backend::zip321` has been extracted to, and is now a reexport
  of the root module of the `zip321` crate. Several of the APIs of this module
  have changed as a consequence of this extraction; please see the `zip321`
  CHANGELOG for details.
- `zcash_client_backend::data_api`:
  - `WalletRead` has a new `transaction_data_requests` method.
  - `WalletRead` has new `get_known_ephemeral_addresses`,
    `find_account_for_ephemeral_address`, and `get_transparent_address_metadata`
    methods when the "transparent-inputs" feature is enabled.
  - `WalletWrite` has a new `reserve_next_n_ephemeral_addresses` method when
    the "transparent-inputs" feature is enabled.
  - `WalletWrite` has new methods `import_account_hd`, `import_account_ufvk`,
    and `set_transaction_status`.
  - `error::Error` has new `Address` and (when the "transparent-inputs" feature
    is enabled) `PaysEphemeralTransparentAddress` variants.
  - The `WalletWrite::store_sent_tx` method has been renamed to
    `store_transactions_to_be_sent`, and its signature changed to take a slice
    of `SentTransaction`s. This can be used by the wallet storage backend (e.g.
    `zcash_client_sqlite`) to improve transactionality of writes for multi-step
    proposals.
  - `wallet::input_selection::InputSelectorError` has a new `Address` variant.
  - `wallet::decrypt_and_store_transaction` now takes an additional optional
    `mined_height` argument that can be used to provide the mined height
    returned by the light wallet server in a `RawTransaction` value directly to
    the back end.
  - `DecryptedTransaction::new` takes an additional `mined_height` argument.
  - `SentTransaction` now stores its `outputs` and `utxos_spent` fields as
    references to slices, with a corresponding change to `SentTransaction::new`.
  - `SentTransaction` takes an additional `target_height` argument, which is used
    to record the target height used in transaction generation.
  - `AccountSource::Imported` is now a struct variant with a `purpose` field.
  - The `Account` trait now defines a new `purpose` method with a default
    implementation (which need not be overridden.)
- `zcash_client_backend::data_api::fees`
  - When the "transparent-inputs" feature is enabled, `ChangeValue` can also
    represent an ephemeral transparent output in a proposal. Accordingly, the
    return type of `ChangeValue::output_pool` has (unconditionally) changed
    from `ShieldedProtocol` to `zcash_protocol::PoolType`.
  - `ChangeStrategy::compute_balance`: this trait method has an additional
    `Option<&EphemeralBalance>` parameter. If the "transparent-inputs" feature is
    enabled, this can be used to specify whether the change memo should be
    ignored, and the amounts of additional transparent P2PKH inputs and
    outputs. Passing `None` will retain the previous
    behaviour (and is necessary when the "transparent-inputs" feature is
    not enabled).
- `zcash_client_backend::input_selection::GreedyInputSelectorError` has a
  new variant `UnsupportedTexAddress`.
- `zcash_client_backend::proposal::ProposalError` has new variants
  `SpendsChange`, `EphemeralOutputLeftUnspent`, and `PaysTexFromShielded`.
  (the last two are conditional on the "transparent-inputs" feature).
- `zcash_client_backend::proto`:
  - `ProposalDecodingError` has a new variant `InvalidEphemeralRecipient`.
  - `proposal::Proposal::{from_standard_proposal, try_into_standard_proposal}`
    each no longer require a `consensus::Parameters` argument.
- `zcash_client_backend::wallet::Recipient` variants have changed. Instead of
  wrapping protocol-address types, the `External` and `InternalAccount` variants
  now wrap a `zcash_address::ZcashAddress`. This simplifies the process of
  tracking the original address to which value was sent. There is also a new
  `EphemeralTransparent` variant, and an additional generic parameter for the
  type of metadata associated with an ephemeral transparent outpoint.
- `zcash_client_backend::wallet::WalletTransparentOutput::from_parts`
  now takes its height argument as `Option<BlockHeight>` rather than
  `BlockHeight`.

### Removed
- `zcash_client_backend::data_api`:
  - `WalletRead::get_unspent_transparent_outputs` has been removed because its
    semantics were unclear and could not be clarified. Use
    `WalletRead::get_spendable_transparent_outputs` instead.
- `zcash_client_backend::fees::ChangeValue::new`. Use `ChangeValue::shielded`
  or `ChangeValue::ephemeral_transparent` instead.
- `zcash_client_backend::wallet::WalletTransparentOutput::height`
  (use `WalletTransparentOutput::mined_height` instead).

## [0.12.1] - 2024-03-27

### Fixed
- This release fixes a problem in note selection when sending to a transparent
  recipient, whereby available funds were being incorrectly excluded from
  input selection.

## [0.12.0] - 2024-03-25

### Added
- A new `orchard` feature flag has been added to make it possible to
  build client code without `orchard` dependencies. Additions and
  changes related to `Orchard` below are introduced under this feature
  flag.
- `zcash_client_backend::data_api`:
  - `Account`
  - `AccountBalance::with_orchard_balance_mut`
  - `AccountBirthday::orchard_frontier`
  - `AccountSource`
  - `BlockMetadata::orchard_tree_size`
  - `DecryptedTransaction::{new, tx(), orchard_outputs()}`
  - `NoteRetention`
  - `ScannedBlock::orchard`
  - `ScannedBlockCommitments::orchard`
  - `SeedRelevance`
  - `SentTransaction::new`
  - `SpendableNotes`
  - `ORCHARD_SHARD_HEIGHT`
  - `BlockMetadata::orchard_tree_size`
  - `WalletSummary::next_orchard_subtree_index`
  - `chain::ChainState`
  - `chain::ScanSummary::{spent_orchard_note_count, received_orchard_note_count}`
  - `impl Debug for chain::CommitmentTreeRoot`
- `zcash_client_backend::fees`:
  - `orchard`
  - `ChangeValue::orchard`
- `zcash_client_backend::proto`:
  - `service::TreeState::orchard_tree`
  - `service::TreeState::to_chain_state`
  - `impl TryFrom<&CompactOrchardAction> for CompactAction`
  - `CompactOrchardAction::{cmx, nf, ephemeral_key}`
- `zcash_client_backend::scanning`:
  - `impl ScanningKeyOps<OrchardDomain, ..> for ScanningKey<..>` for Orchard key types.
  - `ScanningKeys::orchard`
  - `Nullifiers::{orchard, extend_orchard, retain_orchard}`
  - `TaggedOrchardBatch`
  - `TaggedOrchardBatchRunner`
- `zcash_client_backend::wallet`:
  - `Note::Orchard`
  - `WalletOrchardSpend`
  - `WalletOrchardOutput`
  - `WalletTx::{orchard_spends, orchard_outputs}`
  - `ReceivedNote::map_note`
  - `ReceivedNote<_, sapling::Note>::note_value`
  - `ReceivedNote<_, orchard::note::Note>::note_value`
- `zcash_client_backend::zip321::Payment::without_memo`

### Changed
- `zcash_client_backend::data_api`:
  - Arguments to `AccountBirthday::from_parts` have changed.
  - Arguments to `BlockMetadata::from_parts` have changed.
  - Arguments to `ScannedBlock::from_parts` have changed.
  - Changes to the `WalletRead` trait:
    - Added `Account` associated type.
    - Added `validate_seed` method.
    - Added `is_seed_relevant_to_any_derived_accounts` method.
    - Added `get_account` method.
    - Added `get_derived_account` method.
    - `get_account_for_ufvk` now returns `Self::Account` instead of a bare
      `AccountId`.
    - Added `get_orchard_nullifiers` method.
    - `get_transaction` now returns `Result<Option<Transaction>, _>` rather
      than returning an `Err` if the `txid` parameter does not correspond to
      a transaction in the database.
  - `WalletWrite::create_account` now takes its `AccountBirthday` argument by
    reference.
  - Changes to the `InputSource` trait:
    - `select_spendable_notes` now takes its `target_value` argument as a
      `NonNegativeAmount`. Also, it now returns a `SpendableNotes` data
      structure instead of a vector.
  - Fields of `DecryptedTransaction` are now private. Use `DecryptedTransaction::new`
    and the newly provided accessors instead.
  - Fields of `SentTransaction` are now private. Use `SentTransaction::new`
    and the newly provided accessors instead.
  - `ShieldedProtocol` has a new `Orchard` variant.
  - `WalletCommitmentTrees`
    - `type OrchardShardStore`
    - `fn with_orchard_tree_mut`
    - `fn put_orchard_subtree_roots`
  - Removed `Error::AccountNotFound` variant.
  - `WalletSummary::new` now takes an additional `next_orchard_subtree_index`
    argument when the `orchard` feature flag is enabled.
- `zcash_client_backend::decrypt`:
  - Fields of `DecryptedOutput` are now private. Use `DecryptedOutput::new`
    and the newly provided accessors instead.
  - `decrypt_transaction` now returns a `DecryptedTransaction<AccountId>`
    instead of a `DecryptedOutput<sapling::Note>` and will decrypt Orchard
    outputs when the `orchard` feature is enabled. In addition, the type
    constraint on its `<AccountId>` parameter has been strengthened to `Copy`.
- `zcash_client_backend::fees`:
  - Arguments to `ChangeStrategy::compute_balance` have changed.
  - `ChangeError::DustInputs` now has an `orchard` field behind the `orchard`
    feature flag.
- `zcash_client_backend::proto`:
  - `ProposalDecodingError` has a new variant `TransparentMemo`.
- `zcash_client_backend::wallet::Recipient::InternalAccount` is now a structured
  variant with an additional `external_address` field.
- `zcash_client_backend::zip321::render::amount_str` now takes a
  `NonNegativeAmount` rather than a signed `Amount` as its argument.
- `zcash_client_backend::zip321::parse::parse_amount` now parses a
  `NonNegativeAmount` rather than a signed `Amount`.
- `zcash_client_backend::zip321::TransactionRequest::total` now
  returns `Result<_, BalanceError>` instead of `Result<_, ()>`.

### Removed
- `zcash_client_backend::PoolType::is_receiver`: use
  `zcash_keys::Address::has_receiver` instead.
- `zcash_client_backend::wallet::ReceivedNote::traverse_opt` removed as
  unnecessary.

### Fixed
- This release fixes an error in amount parsing in `zip321` that previously
  allowed amounts having a decimal point but no decimal value to be parsed
  as valid.

## [0.11.1] - 2024-03-09

### Fixed
- Documentation now correctly builds with all feature flags.

## [0.11.0] - 2024-03-01

### Added
- `zcash_client_backend`:
  - `{PoolType, ShieldedProtocol}` (moved from `zcash_client_backend::data_api`).
  - `PoolType::is_receiver`
- `zcash_client_backend::data_api`:
  - `InputSource`
  - `ScannedBlock::{into_commitments, sapling}`
  - `ScannedBundles`
  - `ScannedBlockCommitments`
  - `Balance::{add_spendable_value, add_pending_change_value, add_pending_spendable_value}`
  - `AccountBalance::{
      with_sapling_balance_mut,
      add_unshielded_value
    }`
  - `WalletSummary::next_sapling_subtree_index`
  - `wallet`:
    - `propose_standard_transfer_to_address`
    - `create_proposed_transactions`
    - `input_selection`:
      - `ShieldingSelector`, behind the `transparent-inputs` feature flag
        (refactored out from the `InputSelector` trait).
      - `impl std::error::Error for InputSelectorError`
- `zcash_client_backend::fees`:
  - `standard` and `sapling` modules.
  - `ChangeValue::new`
- `zcash_client_backend::wallet`:
  - `{NoteId, Recipient}` (moved from `zcash_client_backend::data_api`).
  - `Note`
  - `ReceivedNote`
  - `Recipient::{map_internal_account, internal_account_transpose_option}`
  - `WalletOutput`
  - `WalletSaplingOutput::{key_source, account_id, recipient_key_scope}`
  - `WalletSaplingSpend::account_id`
  - `WalletSpend`
  - `WalletTx::new`
  - `WalletTx` getter methods `{txid, block_index, sapling_spends, sapling_outputs}`
    (replacing what were previously public fields.)
  - `TransparentAddressMetadata` (which replaces `zcash_keys::address::AddressMetadata`).
  - `impl {Debug, Clone} for OvkPolicy`
- `zcash_client_backend::proposal`:
  - `Proposal::{shielded_inputs, payment_pools, single_step, multi_step}`
  - `ShieldedInputs`
  - `Step`
- `zcash_client_backend::proto`:
  - `PROPOSAL_SER_V1`
  - `ProposalDecodingError`
  - `proposal` module, for parsing and serializing transaction proposals.
  - `impl TryFrom<&CompactSaplingOutput> for CompactOutputDescription`
- `zcash_client_backend::scanning`:
  - `ScanningKeyOps` has replaced the `ScanningKey` trait.
  - `ScanningKeys`
  - `Nullifiers`
- `impl Clone for zcash_client_backend::{
     zip321::{Payment, TransactionRequest, Zip321Error, parse::Param, parse::IndexedParam},
     wallet::WalletTransparentOutput,
     proposal::Proposal,
   }`
- `impl {PartialEq, Eq} for zcash_client_backend::{
     zip321::{Zip321Error, parse::Param, parse::IndexedParam},
     wallet::WalletTransparentOutput,
     proposal::Proposal,
   }`
- `zcash_client_backend::zip321`:
  - `TransactionRequest::{total, from_indexed}`
  - `parse::Param::name`

### Changed
- Migrated to `zcash_primitives 0.14`, `orchard 0.7`.
- Several structs and functions now take an `AccountId` type parameter
  in order to decouple the concept of an account identifier from
  the ZIP 32 account index. Many APIs that previously referenced
  `zcash_primitives::zip32::AccountId` now reference the generic type.
  Impacted types and functions are:
  - `zcash_client_backend::data_api`:
    - `WalletRead` now has an associated `AccountId` type.
    - `WalletRead::{
        get_account_birthday,
        get_current_address,
        get_unified_full_viewing_keys,
        get_account_for_ufvk,
        get_wallet_summary,
        get_sapling_nullifiers,
        get_transparent_receivers,
        get_transparent_balances,
        get_account_ids
      }` now refer to the `WalletRead::AccountId` associated type.
    - `WalletWrite::{create_account, get_next_available_address}`
      now refer to the `WalletRead::AccountId` associated type.
    - `ScannedBlock` now takes an additional `AccountId` type parameter.
    - `DecryptedTransaction` is now parameterized by `AccountId`
    - `SentTransaction` is now parameterized by `AccountId`
    - `SentTransactionOutput` is now parameterized by `AccountId`
    - `WalletSummary` is now parameterized by `AccountId`
  - `zcash_client_backend::decrypt`
    - `DecryptedOutput` is now parameterized by `AccountId`
    - `decrypt_transaction` is now parameterized by `AccountId`
  - `zcash_client_backend::scanning::scan_block` is now parameterized by `AccountId`
  - `zcash_client_backend::wallet`:
    - `Recipient` now takes an additional `AccountId` type parameter.
    - `WalletTx` now takes an additional `AccountId` type parameter.
    - `WalletSaplingSpend` now takes an additional `AccountId` type parameter.
    - `WalletSaplingOutput` now takes an additional `AccountId` type parameter.
- `zcash_client_backend::data_api`:
  - `BlockMetadata::sapling_tree_size` now returns an `Option<u32>` instead of
    a `u32` for future consistency with Orchard.
  - `ScannedBlock` is no longer parameterized by the nullifier type as a consequence
    of the `WalletTx` change.
  - `ScannedBlock::metadata` has been renamed to `to_block_metadata` and now
    returns an owned value rather than a reference.
  - Fields of `Balance` and `AccountBalance` have been made private and the values
    of these fields have been made available via methods having the same names
    as the previously-public fields.
  - `WalletSummary::new` now takes an additional `next_sapling_subtree_index` argument.
  - `WalletSummary::new` now takes a `HashMap` instead of a `BTreeMap` for its
    `account_balances` argument.
  - `WalletSummary::account_balances` now returns a `HashMap` instead of a `BTreeMap`.
  - Changes to the `WalletRead` trait:
    - Added associated type `AccountId`.
    - Added `get_account` function.
    - `get_checkpoint_depth` has been removed without replacement. This is no
      longer needed given the change to use the stored anchor height for
      transaction proposal execution.
    - `is_valid_account_extfvk` has been removed; it was unused in the ECC
      mobile wallet SDKs and has been superseded by `get_account_for_ufvk`.
    - `get_spendable_sapling_notes`, `select_spendable_sapling_notes`, and
      `get_unspent_transparent_outputs` have been removed; use
      `data_api::InputSource` instead.
    - Added `get_account_ids`.
    - `get_transparent_receivers` and `get_transparent_balances` are now
      guarded by the `transparent-inputs` feature flag, with noop default
      implementations provided.
    - `get_transparent_receivers` now returns
      `Option<zcash_client_backend::wallet::TransparentAddressMetadata>` as part of
      its result where previously it returned `zcash_keys::address::AddressMetadata`.
  - `WalletWrite::get_next_available_address` now takes an additional
    `UnifiedAddressRequest` argument.
  - `chain::scan_cached_blocks` now returns a `ScanSummary` containing metadata
    about the scanned blocks on success.
  - `error::Error` enum changes:
    - The `NoteMismatch` variant now wraps a `NoteId` instead of a
      backend-specific note identifier. The related `NoteRef` type parameter has
      been removed from `error::Error`.
    - New variants have been added:
      - `Error::UnsupportedChangeType`
      - `Error::NoSupportedReceivers`
      - `Error::NoSpendingKey`
      - `Error::Proposal`
      - `Error::ProposalNotSupported`
    - Variant `ChildIndexOutOfRange` has been removed.
  - `wallet`:
    - `shield_transparent_funds` no longer takes a `memo` argument; instead,
      memos to be associated with the shielded outputs should be specified in
      the construction of the value of the `input_selector` argument, which is
      used to construct the proposed shielded values as internal "change"
      outputs. Also, it returns its result as a `NonEmpty<TxId>` instead of a
      single `TxId`.
    - `create_proposed_transaction` has been replaced by
      `create_proposed_transactions`. Relative to the prior method, the new
      method has the following changes:
      - It no longer takes a `change_memo` argument; instead, change memos are
        represented in the individual values of the `proposed_change` field of
        the `Proposal`'s `TransactionBalance`.
      - `create_proposed_transactions` takes its `proposal` argument by
        reference instead of as an owned value.
      - `create_proposed_transactions` no longer takes a `min_confirmations`
        argument. Instead, it uses the anchor height from its `proposal`
        argument.
      - `create_proposed_transactions` forces implementations to ignore the
        database identifiers for its contained notes by universally quantifying
        the `NoteRef` type parameter.
      - It returns a `NonEmpty<TxId>` instead of a single `TxId` value.
    - `create_spend_to_address` now takes additional `change_memo` and
      `fallback_change_pool` arguments. It also returns its result as a
      `NonEmpty<TxId>` instead of a single `TxId`.
    - `spend` returns its result as a `NonEmpty<TxId>` instead of a single
      `TxId`.
    - The error type of `create_spend_to_address` has been changed to use
      `zcash_primitives::transaction::fees::zip317::FeeError` instead of
      `zcash_primitives::transaction::components::amount::BalanceError`. Yes
      this is confusing because `create_spend_to_address` is explicitly not
      using ZIP 317 fees; it's just an artifact of the internal implementation,
      and the error variants are not specific to ZIP 317.
    - The following methods now take `&impl SpendProver, &impl OutputProver`
      instead of `impl TxProver`:
      - `create_proposed_transactions`
      - `create_spend_to_address`
      - `shield_transparent_funds`
      - `spend`
    - `propose_shielding` and `shield_transparent_funds` now take their
      `min_confirmations` arguments as `u32` rather than a `NonZeroU32`, to
      permit implementations to enable zero-conf shielding.
    - `input_selection`:
      - `InputSelector::propose_shielding` has been moved out to the
        newly-created `ShieldingSelector` trait.
        - `ShieldingSelector::propose_shielding` has been altered such that it
          takes an explicit `target_height` in order to minimize the
          capabilities that the `data_api::InputSource` trait must expose. Also,
          it now takes its `min_confirmations` argument as `u32` instead of
          `NonZeroU32`.
      - The `InputSelector::DataSource` associated type has been renamed to
        `InputSource`.
      - `InputSelectorError` has added variant `Proposal`.
      - The signature of `InputSelector::propose_transaction` has been altered
        such that it longer takes `min_confirmations` as an argument, instead
        taking explicit `target_height` and `anchor_height` arguments. This
        helps to minimize the set of capabilities that the
        `data_api::InputSource` must expose.
      - `GreedyInputSelector` now has relaxed requirements for its `InputSource`
        associated type.
- `zcash_client_backend::proposal`:
  - Arguments to `Proposal::from_parts` have changed.
  - `Proposal::min_anchor_height` has been removed in favor of storing this
    value in `SaplingInputs`.
  - `Proposal::sapling_inputs` has been replaced by `Proposal::shielded_inputs`
  - In addition to having been moved to the `zcash_client_backend::proposal`
    module, the `Proposal` type has been substantially modified in order to make
    it possible to represent multi-step transactions, such as a deshielding
    transaction followed by a zero-conf transfer as required by ZIP 320. Individual
    transaction proposals are now represented by the `proposal::Step` type.
  - `ProposalError` has new variants:
    - `ReferenceError`
    - `StepDoubleSpend`
    - `ChainDoubleSpend`
    - `PaymentPoolsMismatch`
- `zcash_client_backend::fees`:
  - `ChangeStrategy::compute_balance` arguments have changed.
  - `ChangeValue` is now a struct. In addition to the existing change value, it
    now also provides the output pool to which change should be sent and an
    optional memo to be associated with the change output.
  - `ChangeError` has a new `BundleError` variant.
  - `fixed::SingleOutputChangeStrategy::new`,
    `zip317::SingleOutputChangeStrategy::new`, and
    `standard::SingleOutputChangeStrategy::new` each now accept additional
    `change_memo` and `fallback_change_pool` arguments.
- `zcash_client_backend::wallet`:
  - `Recipient` is now polymorphic in the type of the payload for wallet-internal
    recipients. This simplifies the handling of wallet-internal outputs.
  - `SentTransactionOutput::from_parts` now takes a `Recipient<Note>`.
  - `SentTransactionOutput::recipient` now returns a `Recipient<Note>`.
  - `OvkPolicy::Custom` is now a structured variant that can contain independent
    Sapling and Orchard `OutgoingViewingKey`s.
  - `WalletSaplingOutput::from_parts` arguments have changed.
  - `WalletSaplingOutput::nf` now returns an `Option<sapling::Nullifier>`.
  - `WalletTx` is no longer parameterized by the nullifier type; instead, the
    nullifier is present as an optional value.
- `zcash_client_backend::scanning`:
  - Arguments to `scan_blocks` have changed.
  - `ScanError` has new variants `TreeSizeInvalid` and `EncodingInvalid`.
  - `ScanningKey` is now a concrete type that bundles an incoming viewing key
    with an optional nullifier key and key source metadata. The trait that
    provides uniform access to scanning key information is now `ScanningKeyOps`.
- `zcash_client_backend::zip321`:
  - `TransactionRequest::payments` now returns a `BTreeMap<usize, Payment>`
    instead of `&[Payment]` so that parameter indices may be preserved.
  - `TransactionRequest::to_uri` now returns a `String` instead of an
    `Option<String>` and provides canonical serialization for the empty
    proposal.
  - `TransactionRequest::from_uri` previously stripped payment indices, meaning
    that round-trip serialization was not supported. Payment indices are now
    retained.
- The following fields now have type `NonNegativeAmount` instead of `Amount`:
  - `zcash_client_backend::data_api`:
    - `error::Error::InsufficientFunds.{available, required}`
    - `wallet::input_selection::InputSelectorError::InsufficientFunds.{available, required}`
  - `zcash_client_backend::fees`:
    - `ChangeError::InsufficientFunds.{available, required}`
  - `zcash_client_backend::zip321::Payment.amount`
- The following methods now take `NonNegativeAmount` instead of `Amount`:
  - `zcash_client_backend::data_api`:
    - `SentTransactionOutput::from_parts`
    - `wallet::create_spend_to_address`
    - `wallet::input_selection::InputSelector::propose_shielding`
  - `zcash_client_backend::fees`:
    - `ChangeValue::sapling`
    - `DustOutputPolicy::new`
    - `TransactionBalance::new`
- The following methods now return `NonNegativeAmount` instead of `Amount`:
  - `zcash_client_backend::data_api::SentTransactionOutput::value`
  - `zcash_client_backend::fees`:
    - `ChangeValue::value`
    - `DustOutputPolicy::dust_threshold`
    - `TransactionBalance::{fee_required, total}`
  - `zcash_client_backend::wallet::WalletTransparentOutput::value`

### Deprecated
- `zcash_client_backend::data_api::wallet`:
  - `spend` (use `propose_transfer` and `create_proposed_transactions` instead).

### Removed
- `zcash_client_backend::wallet`:
  - `ReceivedSaplingNote` (use `zcash_client_backend::ReceivedNote` instead).
  - `input_selection::{Proposal, ShieldedInputs, ProposalError}` (moved to
    `zcash_client_backend::proposal`).
  - `SentTransactionOutput::sapling_change_to` - the note created by an internal
    transfer is now conveyed in the `recipient` field.
  - `WalletSaplingOutput::cmu` (use `WalletSaplingOutput::note` and
    `sapling_crypto::Note::cmu` instead).
  - `WalletSaplingOutput::account` (use `WalletSaplingOutput::account_id` instead)
  - `WalletSaplingSpend::account` (use `WalletSaplingSpend::account_id` instead)
  - `WalletTx` fields `{txid, index, sapling_spends, sapling_outputs}` (use
    the new getters instead.)
- `zcash_client_backend::data_api`:
  - `{PoolType, ShieldedProtocol}` (moved to `zcash_client_backend`).
  - `{NoteId, Recipient}` (moved to `zcash_client_backend::wallet`).
  - `ScannedBlock::from_parts`
  - `ScannedBlock::{sapling_tree_size, sapling_nullifier_map, sapling_commitments}`
    (use `ScannedBundles::{tree_size, nullifier_map, commitments}` instead).
  - `ScannedBlock::into_sapling_commitments`
    (use `ScannedBlock::into_commitments` instead).
  - `wallet::create_proposed_transaction`
    (use `wallet::create_proposed_transactions` instead).
  - `chain::ScanSummary::from_parts`
- `zcash_client_backend::proposal`:
  - `Proposal::min_anchor_height` (use `ShieldedInputs::anchor_height` instead).
  - `Proposal::sapling_inputs` (use `Proposal::shielded_inputs` instead).

## [0.10.0] - 2023-09-25

### Notable Changes
- `zcash_client_backend` now supports out-of-order scanning of blockchain history.
  See the module documentation for `zcash_client_backend::data_api::chain`
  for details on how to make use of the new scanning capabilities.
- This release of `zcash_client_backend` defines the concept of an account
  birthday. The account birthday is defined as the minimum height among blocks
  to be scanned when recovering an account.
- Account creation now requires the caller to provide account birthday information,
  including the state of the note commitment tree at the end of the block prior
  to the birthday height. A wallet's birthday is the earliest birthday height
  among accounts maintained by the wallet.

### Added
- `impl Eq for zcash_client_backend::address::RecipientAddress`
- `impl Eq for zcash_client_backend::zip321::{Payment, TransactionRequest}`
- `impl Debug` for `zcash_client_backend::{data_api::wallet::input_selection::Proposal, wallet::ReceivedSaplingNote}`
- `zcash_client_backend::data_api`:
  - `AccountBalance`
  - `AccountBirthday`
  - `Balance`
  - `BirthdayError`
  - `BlockMetadata`
  - `NoteId`
  - `NullifierQuery` for use with `WalletRead::get_sapling_nullifiers`
  - `Ratio`
  - `ScannedBlock`
  - `ShieldedProtocol`
  - `WalletCommitmentTrees`
  - `WalletSummary`
  - `WalletRead::{
       chain_height, block_metadata, block_max_scanned, block_fully_scanned,
       suggest_scan_ranges, get_wallet_birthday, get_account_birthday, get_wallet_summary
     }`
  - `WalletWrite::{put_blocks, update_chain_tip}`
  - `chain::CommitmentTreeRoot`
  - `scanning` A new module containing types required for `suggest_scan_ranges`
  - `testing::MockWalletDb::new`
  - `wallet::input_selection::Proposal::{min_target_height, min_anchor_height}`
  - `SAPLING_SHARD_HEIGHT` constant
- `zcash_client_backend::proto::compact_formats`:
  - `impl<A: sapling::Authorization> From<&sapling::SpendDescription<A>> for CompactSaplingSpend`
  - `impl<A: sapling::Authorization> From<&sapling::OutputDescription<A>> for CompactSaplingOutput`
  - `impl<SpendAuth> From<&orchard::Action<SpendAuth>> for CompactOrchardAction`
- `zcash_client_backend::wallet::WalletSaplingOutput::note_commitment_tree_position`
- `zcash_client_backend::scanning`:
  - `ScanError`
  - `impl<K: ScanningKey> ScanningKey for &K`
  - `impl ScanningKey for (zip32::Scope, sapling::SaplingIvk, sapling::NullifierDerivingKey)`
- Test utility functions `zcash_client_backend::keys::UnifiedSpendingKey::{default_address,
  default_transparent_address}` are now available under the `test-dependencies` feature flag.

### Changed
- MSRV is now 1.65.0.
- Bumped dependencies to `hdwallet 0.4`, `zcash_primitives 0.13`, `zcash_note_encryption 0.4`,
  `incrementalmerkletree 0.5`, `orchard 0.6`, `bs58 0.5`, `tempfile 3.5.0`, `prost 0.12`,
  `tonic 0.10`.
- `zcash_client_backend::data_api`:
  - `WalletRead::TxRef` has been removed in favor of consistently using `TxId` instead.
  - `WalletRead::get_transaction` now takes a `TxId` as its argument.
  - `WalletRead::create_account` now takes an additional `birthday` argument.
  - `WalletWrite::{store_decrypted_tx, store_sent_tx}` now return `Result<(), Self::Error>`
    as the `WalletRead::TxRef` associated type has been removed. Use
    `WalletRead::get_transaction` with the transaction's `TxId` instead.
  - `WalletRead::get_memo` now takes a `NoteId` as its argument instead of `Self::NoteRef`
    and returns `Result<Option<Memo>, Self::Error>` instead of `Result<Memo,
    Self::Error>` in order to make representable wallet states where the full
    note plaintext is not available.
  - `WalletRead::get_nullifiers` has been renamed to `WalletRead::get_sapling_nullifiers`
    and its signature has changed; it now subsumes the removed `WalletRead::get_all_nullifiers`.
  - `WalletRead::get_target_and_anchor_heights` now takes its argument as a `NonZeroU32`
  - `chain::scan_cached_blocks` now takes a `from_height` argument that
    permits the caller to control the starting position of the scan range.
    In addition, the `limit` parameter is now required and has type `usize`.
  - `chain::BlockSource::with_blocks` now takes its limit as an `Option<usize>`
    instead of `Option<u32>`. It is also now required to return an error if
    `from_height` is set to a block that does not exist in `self`.
  - A new `CommitmentTree` variant has been added to `data_api::error::Error`
  - `wallet::{create_spend_to_address, create_proposed_transaction,
    shield_transparent_funds}` all now require that `WalletCommitmentTrees` be
    implemented for the type passed to them for the `wallet_db` parameter.
  - `wallet::create_proposed_transaction` now takes an additional
    `min_confirmations` argument.
  - `wallet::{spend, create_spend_to_address, shield_transparent_funds,
    propose_transfer, propose_shielding, create_proposed_transaction}` now take their
    respective `min_confirmations` arguments as `NonZeroU32`
  - A new `Scan` variant replaces the `Chain` variant of `data_api::chain::error::Error`.
    The `NoteRef` parameter to `data_api::chain::error::Error` has been removed
    in favor of using `NoteId` to report the specific note for which a failure occurred.
  - A new `SyncRequired` variant has been added to `data_api::wallet::input_selection::InputSelectorError`.
  - The variants of the `PoolType` enum have changed; the `PoolType::Sapling` variant has been
    removed in favor of a `PoolType::Shielded` variant that wraps a `ShieldedProtocol` value.
- `zcash_client_backend::wallet`:
  - `SpendableNote` has been renamed to `ReceivedSaplingNote`.
  - Arguments to `WalletSaplingOutput::from_parts` have changed.
- `zcash_client_backend::data_api::wallet::input_selection::InputSelector`:
  - Arguments to `{propose_transaction, propose_shielding}` have changed.
  - `InputSelector::{propose_transaction, propose_shielding}`
    now take their respective `min_confirmations` arguments as `NonZeroU32`
- `zcash_client_backend::data_api::wallet::{create_spend_to_address, spend,
  create_proposed_transaction, shield_transparent_funds}` now return the `TxId`
  for the newly created transaction instead an internal database identifier.
- `zcash_client_backend::wallet::ReceivedSaplingNote::note_commitment_tree_position`
  has replaced the `witness` field in the same struct.
- `zcash_client_backend::welding_rig` has been renamed to `zcash_client_backend::scanning`
- `zcash_client_backend::scanning::ScanningKey::sapling_nf` has been changed to
  take a note position instead of an incremental witness for the note.
- Arguments to `zcash_client_backend::scanning::scan_block` have changed. This
  method now takes an optional `BlockMetadata` argument instead of a base commitment
  tree and incremental witnesses for each previously-known note. In addition, the
  return type has now been updated to return a `Result<ScannedBlock, ScanError>`.
- `zcash_client_backend::proto::service`:
  - The module is no longer behind the `lightwalletd-tonic` feature flag; that
    now only gates the `service::compact_tx_streamer_client` submodule. This
    exposes the service types to parse messages received by other gRPC clients.
  - The module has been updated to include the new gRPC endpoints supported by
    `lightwalletd` v0.4.15.

### Removed
- `zcash_client_backend::data_api`:
  - `WalletRead::block_height_extrema` has been removed. Use `chain_height`
    instead to obtain the wallet's view of the chain tip instead, or
    `suggest_scan_ranges` to obtain information about blocks that need to be
    scanned.
  - `WalletRead::get_balance_at` has been removed. Use `WalletRead::get_wallet_summary`
    instead.
  - `WalletRead::{get_all_nullifiers, get_commitment_tree, get_witnesses}` have
    been removed without replacement. The utility of these methods is now
    subsumed by those available from the `WalletCommitmentTrees` trait.
  - `WalletWrite::advance_by_block` (use `WalletWrite::put_blocks` instead).
  - `PrunedBlock` has been replaced by `ScannedBlock`
  - `testing::MockWalletDb`, which is available under the `test-dependencies`
    feature flag, has been modified by the addition of a `sapling_tree` property.
  - `wallet::input_selection`:
    - `Proposal::target_height` (use `Proposal::min_target_height` instead).
- `zcash_client_backend::data_api::chain::validate_chain` (logic merged into
  `chain::scan_cached_blocks`).
- `zcash_client_backend::data_api::chain::error::{ChainError, Cause}` have been
  replaced by `zcash_client_backend::scanning::ScanError`
- `zcash_client_backend::proto::compact_formats`:
  - `impl<A> From<sapling::OutputDescription<A>> for CompactSaplingOutput`
    (use `From<&sapling::OutputDescription<A>>` instead).
- `zcash_client_backend::wallet::WalletSaplingOutput::{witness, witness_mut}`
  have been removed as individual incremental witnesses are no longer tracked on a
  per-note basis. The global note commitment tree for the wallet should be used
  to obtain witnesses for spend operations instead.
- Default implementations of `zcash_client_backend::data_api::WalletRead::{
    get_target_and_anchor_heights, get_max_height_hash
  }` have been removed. These should be implemented in a backend-specific fashion.


## [0.9.0] - 2023-04-28
### Added
- `data_api::SentTransactionOutput::from_parts`
- `data_api::WalletRead::get_min_unspent_height`

### Changed
- `decrypt::DecryptedOutput` is now parameterized by a `Note` type parameter,
  to allow reuse of the data structure for non-Sapling contexts.
- `data_api::SentTransactionOutput` must now be constructed using
  `SentTransactionOutput::from_parts`. The internal state of `SentTransactionOutput`
  is now private, and accessible via methods that have the same names as the
  previously exposed fields.

### Renamed
- The following types and fields have been renamed in preparation for supporting
  `orchard` in wallet APIs:
  - `WalletTx::shielded_spends`  -> `WalletTx::sapling_spends`
  - `WalletTx::shielded_outputs` -> `WalletTx::sapling_outputs`
  - `WalletShieldedSpend` -> `WalletSaplingSpend`. Also, the internals of this
    data structure have been made private.
  - `WalletShieldedOutput` -> `WalletSaplingOutput`. Also, the internals of this
    data structure have been made private.
- The `data_api::WalletWrite::rewind_to_height` method has been renamed to
  `truncate_to_height` to better reflect its semantics.

### Removed
  - `wallet::WalletTx::num_spends`
  - `wallet::WalletTx::num_outputs`
  - `wallet::WalletSaplingOutput::to` is redundant and has been removed; the
    recipient address can be obtained from the note.
  - `decrypt::DecryptedOutput::to` is redundant and has been removed; the
    recipient address can be obtained from the note.

## [0.8.0] - 2023-04-15
### Changed
- Bumped dependencies to `bls12_381 0.8`, `group 0.13`, `orchard 0.4`,
  `tonic 0.9`, `base64 0.21`, `bech32 0.9`, `zcash_primitives 0.11`.
- The dependency on `zcash_primitives` no longer enables the `multicore` feature
  by default in order to support compilation under `wasm32-wasi`. Users of other
  platforms may need to include an explicit dependency on `zcash_primitives`
  without `default-features = false` or otherwise explicitly enable the
  `zcash_primitives/multicore` feature if they did not already depend
  upon `zcash_primitives` with default features enabled.

### Fixed
- `zcash_client_backend::fees::zip317::SingleOutputChangeStrategy` now takes
  into account the Sapling output padding behaviour of
  `zcash_primitives::transaction::components::sapling::builder::SaplingBuilder`.

## [0.7.0] - 2023-02-01
### Added
- `zcash_client_backend::data_api::wallet`:
  - `input_selection::Proposal::{is_shielding, target_height}`
  - `propose_transfer`
  - `propose_shielding`
  - `create_proposed_transaction`

### Changed
- MSRV is now 1.60.0.
- Bumped dependencies to `zcash_primitives 0.10`.
- `zcash_client_backend::data_api::chain`:
  - `BlockSource::with_blocks` now takes `from_height` as `Option<BlockHeight>`
    instead of `BlockHeight`. Trait implementors should return all available
    blocks in the datastore when `from_height` is `None`.
  - Various **breaking changes** to `validate_chain`:
    - The `parameters: &ParamsT` argument has been removed. When `None` is given
      as the `validate_from` argument, `validate_chain` will now pass `None` to
      `BlockSource::with_blocks` (instead of the Sapling network upgrade's
      activation height).
    - A `limit: Option<u32>` argument has been added. This enables callers to
      validate smaller intervals of blocks already present on the provided
      `BlockSource`, shortening processing times of the function call at the
      expense of obtaining a partial result. When providing a `limit`, a result
      of `Ok(())` means that the chain has been validated on its continuity of
      heights and hashes in the range `[validate_from, validate_from + limit)`.
      Callers are responsible for making subsequent calls to `validate_chain` in
      order to complete validating the totality of `block_source`.
- `zcash_client_backend::data_api::wallet`:
  - `input_selection::Proposal` no longer has a `TransparentInput` generic
    parameter, and `Proposal::transparent_inputs` now returns
    `&[zcash_client_backend::wallet::WalletTransparentOutput]`.
  - `shield_transparent_funds` now takes a `shielding_threshold` argument that
    can be used to specify the minimum value allowed as input to a shielding
    transaction. Previously the shielding threshold was fixed at 100000 zatoshis.
- Note commitments now use
  `zcash_primitives::sapling::note::ExtractedNoteCommitment` instead of
  `bls12_381::Scalar` in the following places:
  - The `cmu` field of `zcash_client_backend::wallet::WalletShieldedOutput`.
  - `zcash_client_backend::proto::compact_formats::CompactSaplingOutput::cmu`.

### Removed
- `zcash_client_backend::data_api`:
  - `WalletWrite::remove_unmined_tx` (was behind the `unstable` feature flag).

## [0.6.1] - 2022-12-06
### Added
- `zcash_client_backend::data_api::chain::scan_cached_blocks` now generates
  `tracing` spans, which can be used for profiling.

### Fixed
- `zcash_client_backend:zip321` no longer returns an error when trying to parse
  a URI without query parameters.

## [0.6.0] - 2022-11-12
### Added
- Functionality that enables the receiving and spending of transparent funds,
  behind the new `transparent-inputs` feature flag.
  - A new `zcash_client_backend::data_api::wallet::shield_transparent_funds`
    method has been added to facilitate the automatic shielding of transparent
    funds received by the wallet.
  - A `zcash_client_backend::wallet::WalletTransparentOutput` type in support of
    `transparent-inputs` functionality.
- An `unstable` feature flag; this is added to parts of the API that may change
  in any release.
- `zcash_client_backend::address`:
  - `RecipientAddress::Unified`
  - `AddressMetadata`
  - `impl Eq for UnifiedAddress`
- `zcash_client_backend::data_api`:
  - `wallet::spend` method, intended to supersede the `wallet::create_spend_to_address`
    method. This new method now constructs transactions via interpretation of a
    `zcash_client_backend::zip321::TransactionRequest` value. This facilitates
    the implementation of ZIP 321 support in wallets and provides substantially
    greater flexibility in transaction creation.
  - `PoolType`
  - `ShieldedPool`
  - `Recipient`
  - `SentTransactionOutput`
  - `WalletRead::get_unified_full_viewing_keys`
  - `WalletRead::get_account_for_ufvk`
  - `WalletRead::get_current_address`
  - `WalletRead::get_all_nullifiers`
  - `WalletRead::get_transparent_receivers`
  - `WalletRead::get_unspent_transparent_outputs`
  - `WalletRead::get_transparent_balances`
  - `WalletWrite::create_account`
  - `WalletWrite::remove_unmined_tx` (behind the `unstable` feature flag).
  - `WalletWrite::get_next_available_address`
  - `WalletWrite::put_received_transparent_utxo`
  - `impl From<prost::DecodeError> for error::Error`
  - `chain::error`: a module containing error types that can occur only
    in chain validation and sync, separated out from errors related to
    other wallet operations.
  - `input_selection`: a module containing types related to the process
    of selecting inputs to be spent, given a transaction request.
- `zcash_client_backend::decrypt`:
  - `TransferType`
- `zcash_client_backend::proto`:
  - `actions` field on `compact_formats::CompactTx`
  - `compact_formats::CompactOrchardAction`
  - gRPC bindings for the `lightwalletd` server, behind a `lightwalletd-tonic`
    feature flag.
- `zcash_client_backend::zip321::TransactionRequest` methods:
  - `TransactionRequest::empty` for constructing a new empty request.
  - `TransactionRequest::new` for constructing a request from `Vec<Payment>`.
  - `TransactionRequest::payments` for accessing the `Payments` that make up a
    request.
- `zcash_client_backend::encoding`
  - `KeyError`
  - `AddressCodec` implementations for `sapling::PaymentAddress` and
    `UnifiedAddress`.
- `zcash_client_backend::fees`
  - `ChangeError`
  - `ChangeStrategy`
  - `ChangeValue`
  - `TransactionBalance`
  - `fixed`, a module containing change selection strategies for the old fixed
    fee rule.
  - `zip317`, a module containing change selection strategies for the ZIP 317
    fee rule.
- New experimental APIs that should be considered unstable, and are
  likely to be modified and/or moved to a different module in a future
  release:
  - `zcash_client_backend::address::UnifiedAddress`
  - `zcash_client_backend::keys::{UnifiedSpendingKey, UnifiedFullViewingKey, Era, DecodingError}`
  - `zcash_client_backend::encoding::AddressCodec`
  - `zcash_client_backend::encoding::encode_payment_address`
  - `zcash_client_backend::encoding::encode_transparent_address`

### Changed
- MSRV is now 1.56.1.
- Bumped dependencies to `ff 0.12`, `group 0.12`, `bls12_381 0.7`
  `zcash_primitives 0.9`, `orchard 0.3`.
- `zcash_client_backend::proto`:
  - The Protocol Buffers bindings are now generated for `prost 0.11` instead of
    `protobuf 2`.
  - `compact_formats::CompactSpend` has been renamed to `CompactSaplingSpend`,
    and its `epk` field (and associated `set_epk` method) has been renamed to
    `ephemeralKey` (and `set_ephemeralKey`).
  - `compact_formats::CompactOutput` has been renamed to `CompactSaplingOutput`.
- `epk: jubjub::ExtendedPoint` has been replaced by
  `ephemeral_key: zcash_note_encryption::EphemeralKeyBytes` in various places:
  - `zcash_client_backend::wallet::WalletShieldedOutput`: the `epk` field has
    been replaced by `ephemeral_key`.
  - `zcash_client_backend::proto::compact_formats::CompactSaplingOutput`: the
    `epk` method has been replaced by `ephemeral_key`.
- `zcash_client_backend::data_api`:
  - Renamed the following to use lower-case abbreviations (matching Rust naming
    conventions):
    - `testing::MockWalletDB` to `testing::MockWalletDb`
  - Changes to the `WalletRead` trait:
    - `WalletRead::get_target_and_anchor_heights` now takes
      a `min_confirmations` argument that is used to compute an upper bound on
      the anchor height being returned; this had previously been hardcoded to
      `wallet::ANCHOR_OFFSET`.
    - `WalletRead::get_spendable_notes` has been renamed to
      `get_spendable_sapling_notes`, and now takes as an argument a vector of
      note IDs to be excluded from consideration.
    - `WalletRead::select_spendable_notes` has been renamed to
      `select_spendable_sapling_notes`, and now takes as an argument a vector of
      note IDs to be excluded from consideration.
    - The `WalletRead::NoteRef` and `WalletRead::TxRef` associated types are now
      required to implement `Eq` and `Ord`
  - `WalletWrite::store_received_tx` has been renamed to `store_decrypted_tx`.
  - `wallet::decrypt_and_store_transaction` now always stores the transaction by
    calling `WalletWrite::store_decrypted_tx`, even if no outputs could be
    decrypted. The error type produced by the provided `WalletWrite` instance is
    also now returned directly.
  - The `SentTransaction` type has been substantially modified to accommodate
    handling of transparent inputs. Per-output data has been split out into a
    new struct `SentTransactionOutput`, and `SentTransaction` can now contain
    multiple outputs, and tracks the fee paid.
  - `ReceivedTransaction` has been renamed to `DecryptedTransaction`, and its
    `outputs` field has been renamed to `sapling_outputs`.
  - `BlockSource` has been moved to the `chain` module.
  - The types of the `with_row` callback argument to `BlockSource::with_blocks`
    and the return type of this method have been modified to return
    `chain::error::Error`.
  - `testing::MockBlockSource` has been moved to
    `chain::testing::MockBlockSource` module.
  - `chain::{validate_chain, scan_cached_blocks}` have altered parameters and
    result types. The latter have been modified to return`chain::error::Error`
    instead of abstract error types. This new error type now wraps the errors of
    the block source and wallet database to which these methods delegate IO
    operations directly, which simplifies error handling in cases where callback
    functions are involved.
  - `error::ChainInvalid` has been moved to `chain::error`.
  - `error::Error` has been substantially modified. It now wraps database,
    note selection, builder, and other errors.
    - Added new error cases:
      - `Error::DataSource`
      - `Error::NoteSelection`
      - `Error::BalanceError`
      - `Error::MemoForbidden`
      - `Error::AddressNotRecognized`
      - `Error::ChildIndexOutOfRange`
      - `Error::NoteMismatch`
    - `Error::InsufficientBalance` has been renamed to `InsufficientFunds` and
      restructured to have named fields.
    - `Error::Protobuf` has been removed; these decoding errors are now
      produced as data source and/or block-source implementation-specific
      errors.
    - `Error::InvalidChain` has been removed; its former purpose is now served
      by `chain::ChainError`.
    - `Error::InvalidNewWitnessAnchor` and `Error::InvalidWitnessAnchor` have
      been moved to `chain::error::ContinuityError`.
    - `Error::InvalidExtSk` (now unused) has been removed.
    - `Error::KeyNotFound` (now unused) has been removed.
    - `Error::KeyDerivationError` (now unused) has been removed.
    - `Error::SaplingNotActive` (now unused) has been removed.
- `zcash_client_backend::decrypt`:
  - `decrypt_transaction` now takes a `HashMap<_, UnifiedFullViewingKey>`
    instead of `HashMap<_, ExtendedFullViewingKey>`.
- If no memo is provided when sending to a shielded recipient, the
  empty memo will be used.
- `zcash_client_backend::keys::spending_key` has been moved to the
  `zcash_client_backend::keys::sapling` module.
- `zcash_client_backend::zip321::MemoError` has been renamed and
  expanded into a more comprehensive `Zip321Error` type, and functions in the
  `zip321` module have been updated to use this unified error type. The
  following error cases have been added:
  - `Zip321Error::TooManyPayments(usize)`
  - `Zip321Error::DuplicateParameter(parse::Param, usize)`
  - `Zip321Error::TransparentMemo(usize)`
  - `Zip321Error::RecipientMissing(usize)`
  - `Zip321Error::ParseError(String)`
- `zcash_client_backend::welding_rig`:
  - The API of `ScanningKey` has changed to accommodate batch decryption and to
    correctly handle scanning with the internal (change) keys derived from ZIP
    316 UFVKs and UIVKs.
  - `scan_block` now uses batching for trial-decryption of transaction outputs.
- The return type of the following methods in `zcash_client_backend::encoding`
  have been changed to improve error reporting:
  - `decode_extended_spending_key`
  - `decode_extended_full_viewing_key`
  - `decode_payment_address`
- `zcash_client_backend::wallet::SpendableNote` is now parameterized by a note
  identifier type and has an additional `note_id` field that is used to hold the
  identifier used to refer to the note in the wallet database.

### Deprecated
- `zcash_client_backend::data_api::wallet::create_spend_to_address` has been
  deprecated. Use `zcash_client_backend::data_api::wallet::spend` instead. If
  you wish to continue using `create_spend_to_address`, note that the arguments
  to the function has been modified to take a unified spending key instead of a
  Sapling extended spending key, and now also requires a `min_confirmations`
  argument that the caller can provide to specify a minimum number of
  confirmations required for notes being selected. A minimum of 10
  confirmations is recommended.

### Removed
- `zcash_client_backend::data_api`:
  - `wallet::ANCHOR_OFFSET`
  - `WalletRead::get_extended_full_viewing_keys` (use
    `WalletRead::get_unified_full_viewing_keys` instead).
  - `WalletRead::get_address` (use `WalletRead::get_current_address` or
    `WalletWrite::get_next_available_address` instead.)
  - `impl From<protobuf::ProtobufError> for error::Error`
- `zcash_client_backend::proto::compact_formats`:
  - `Compact*::new` methods (use `Default::default` or struct instantiation
    instead).
  - Getters (use dedicated typed methods or direct field access instead).
  - Setters (use direct field access instead).
- `zcash_client_backend::wallet::AccountId` (moved to `zcash_primitives::zip32::AccountId`).
- `impl zcash_client_backend::welding_rig::ScanningKey for ExtendedFullViewingKey`
  (use `DiversifiableFullViewingKey` instead).

## [0.5.0] - 2021-03-26
### Added
- `zcash_client_backend::address::RecipientAddress`
- `zcash_client_backend::data_api` module, containing the Data Access API.
- `zcash_client_backend::wallet`:
  - `AccountId`
  - `SpendableNote`
  - `OvkPolicy`
- `zcash_client_backend::welding_rig::ScanningKey` trait, representing a key
  which can be used for trial decryption of outputs, and optionally nullifier
  computation. This trait is implemented for
  `zcash_primitives::zip32:ExtendedFullViewingKey` and
  `zcash_primitives::primitives::SaplingIvk`.
- First alpha of TZE support, behind the `zfuture` feature flag.

### Changed
- MSRV is now 1.47.0.
- `epk` fields and return values were changed from a `jubjub::SubgroupPoint` to
  a `jubjub::ExtendedPoint`, to match the change to the `zcash_primitives`
  decryption APIs:
  - `zcash_client_backend::proto::compact_formats::CompactOutput::epk()`
  - The `epk` field of `zcash_client_backend::wallet::WalletShieldedOutput`.
- `zcash_client_backend::decrypt`:
  - `decrypt_transaction` now takes a variable with type
    `P: zcash_primitives::consensus::Parameters`.
  - The `memo` field of `DecryptedOutput` now has type `MemoBytes`.
- `zcash_client_backend::wallet`:
  - The `nf` property of `WalletShieldedSpend` now has the type `Nullifier`.
  - The `account` property of `WalletShieldedSpend` and `WalletShieldedOutput`
    now has the type `AccountId`.
- `zcash_client_backend::welding_rig`:
  - `scan_block` now takes `&[(AccountId, K: ScanningKey)]`, instead of a
    slice of extended full viewing keys with implicit account IDs.
  - The `nullifiers` argument to `scan_block` now has the type
    `&[(AccountId, Nullifier)]`.

### Removed
- `zcash_client_backend::constants` module (its sub-modules have been moved into
  `zcash_primitives::constants`, and more generally replaced by the new methods
  on the `zcash_primitives::consensus::Parameters` trait).

## [0.4.0] - 2020-09-09
### Changed
- MSRV is now 1.44.1.
- Bumped dependencies to `ff 0.8`, `group 0.8`, `bls12_381 0.3.1`,
  `jubjub 0.5.1`, `protobuf 2.15`.

## [0.3.0] - 2020-08-24
TBD

## [0.2.0] - 2020-03-13
TBD

## [0.1.0] - 2019-10-08
Initial release.<|MERGE_RESOLUTION|>--- conflicted
+++ resolved
@@ -10,8 +10,6 @@
 
 ## [Unreleased]
 
-<<<<<<< HEAD
-=======
 ## [0.18.1, 0.19.1] - 2025-07-19
 
 ### Changed
@@ -23,16 +21,11 @@
   that breaking changes to the APIs exposed by this feature flag may appear
   in any release version of this crate, including patch releases.
 
->>>>>>> 2bc19b61
 ## [0.19.0] - 2025-05-30
 
 ### Added
 - `zcash_client_backend::data_api`:
-<<<<<<< HEAD
   - `TargetValue`: An intent of representing spendable value to reach a certain
-=======
-  - `TargetValue`: An intent of representing spendable value to reach a certain 
->>>>>>> 2bc19b61
     targeted amount.
 - `zcash_client_backend::proto::service`:
   - `LightdInfo.donation_address` field.
@@ -52,21 +45,12 @@
   - `DormantMode`
 
 ### Changed
-<<<<<<< HEAD
 - Migrated to `arti-client 0.28`, `dynosaur 0.2`, `tonic 0.13`, `zcash_address 0.8`,
   `zip321 0.4`, `zcash_transparent 0.3`, `zcash_primitives 0.23`,
   `zcash_proofs 0.23`, `zcash_keys 0.9`, `pczt 0.3`
 - `zcash_client_backend::data_api`:
   - `select_spendable_notes`: parameter `target_value` now is a `TargetValue`.
     Existing calls to this function that used `Zatoshis` now use
-=======
-- Migrated to `arti-client 0.28`, `dynosaur 0.2`, `tonic 0.13`, `zcash_address 0.8`, 
-  `zip321 0.4`, `zcash_transparent 0.3`, `zcash_primitives 0.23`, 
-  `zcash_proofs 0.23`, `zcash_keys 0.9`, `pczt 0.3`
-- `zcash_client_backend::data_api`:
-  - `select_spendable_notes`: parameter `target_value` now is a `TargetValue`. 
-    Existing calls to this function that used `Zatoshis` now use 
->>>>>>> 2bc19b61
     `TargetValue::AtLeast(Zatoshis)`
 - `zcash_client_backend::tor`:
   - `Client::{connect_to_lightwalletd, get_latest_zec_to_usd_rate}` now ensure
