--- conflicted
+++ resolved
@@ -1170,11 +1170,7 @@
 criteria = "safe-to-deploy"
 user-id = 169181 # Kris Nuttycombe (nuttycom)
 start = "2024-03-25"
-<<<<<<< HEAD
-end = "2026-06-17"
-=======
 end = "2026-07-19"
->>>>>>> 153b33b7
 
 [[trusted.zcash_client_sqlite]]
 criteria = "safe-to-deploy"
@@ -1186,11 +1182,7 @@
 criteria = "safe-to-deploy"
 user-id = 169181 # Kris Nuttycombe (nuttycom)
 start = "2024-03-25"
-<<<<<<< HEAD
-end = "2026-06-17"
-=======
 end = "2026-06-26"
->>>>>>> 153b33b7
 
 [[trusted.zcash_encoding]]
 criteria = "safe-to-deploy"
@@ -1232,11 +1224,7 @@
 criteria = "safe-to-deploy"
 user-id = 169181 # Kris Nuttycombe (nuttycom)
 start = "2024-01-15"
-<<<<<<< HEAD
-end = "2026-05-12"
-=======
 end = "2026-07-19"
->>>>>>> 153b33b7
 
 [[trusted.zcash_note_encryption]]
 criteria = ["safe-to-deploy", "crypto-reviewed"]
@@ -1284,11 +1272,7 @@
 criteria = "safe-to-deploy"
 user-id = 169181 # Kris Nuttycombe (nuttycom)
 start = "2024-01-27"
-<<<<<<< HEAD
-end = "2026-06-17"
-=======
 end = "2026-07-15"
->>>>>>> 153b33b7
 
 [[trusted.zcash_spec]]
 criteria = "safe-to-deploy"
