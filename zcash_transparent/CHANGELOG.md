--- conflicted
+++ resolved
@@ -10,11 +10,7 @@
 
 ## [Unreleased]
 
-<<<<<<< HEAD
 ## [0.3.0] - 2025-05-30
-=======
-## [0.3.0] - PLANNED
->>>>>>> cda85e44
 
 ### Changed
 - Migrated to `zcash_address 0.8`.
